--- conflicted
+++ resolved
@@ -762,7 +762,6 @@
       ConcatenatingMoveResponse();
 }
 
-<<<<<<< HEAD
 /// Information communicated to the platform implementation when starting the
 /// visualizer.
 class StartVisualizerRequest {
@@ -834,7 +833,8 @@
     required this.samplingRate,
     required this.data,
   });
-=======
+}
+
 /// Information communicated to the platform implementation when setting the
 /// audio load configuration options.
 class AudioLoadConfigurationMessage {
@@ -993,7 +993,6 @@
         'minPossibleLiveOffsetSmoothingFactor':
             minPossibleLiveOffsetSmoothingFactor,
       };
->>>>>>> 86371f94
 }
 
 /// Information about an audio source to be communicated with the platform
