package com.ryanheise.just_audio;

import android.app.Activity;
import android.content.Context;
import androidx.annotation.NonNull;
import io.flutter.embedding.engine.plugins.activity.ActivityPluginBinding;
import io.flutter.plugin.common.BinaryMessenger;
import io.flutter.plugin.common.MethodCall;
import io.flutter.plugin.common.MethodChannel.MethodCallHandler;
import io.flutter.plugin.common.MethodChannel.Result;
import java.util.HashMap;
import java.util.List;
import java.util.ArrayList;
import java.util.Map;

public class MainMethodCallHandler implements MethodCallHandler {

    private final Context applicationContext;
    private final BinaryMessenger messenger;
    private ActivityPluginBinding activityPluginBinding;

    private final Map<String, AudioPlayer> players = new HashMap<>();

    public MainMethodCallHandler(Context applicationContext,
            BinaryMessenger messenger) {
        this.applicationContext = applicationContext;
        this.messenger = messenger;
    }

    void setActivityPluginBinding(ActivityPluginBinding activityPluginBinding) {
        this.activityPluginBinding = activityPluginBinding;
        for (AudioPlayer player : players.values()) {
            player.setActivityPluginBinding(activityPluginBinding);
        }
    }

    @Override
    public void onMethodCall(MethodCall call, @NonNull Result result) {
        final Map<?, ?> request = call.arguments();
        switch (call.method) {
        case "init": {
            String id = (String)request.get("id");
            if (players.containsKey(id)) {
                result.error("Platform player " + id + " already exists", null, null);
                break;
            }
<<<<<<< HEAD
            final AudioPlayer player = new AudioPlayer(applicationContext, messenger, id);
            players.put(id, player);
            if (activityPluginBinding != null) {
                player.setActivityPluginBinding(activityPluginBinding);
            }
=======
            players.put(id, new AudioPlayer(applicationContext, messenger, id, (Map<?, ?>)request.get("audioLoadConfiguration")));
>>>>>>> 86371f94
            result.success(null);
            break;
        }
        case "disposePlayer": {
            String id = (String)request.get("id");
            AudioPlayer player = players.get(id);
            if (player != null) {
                player.dispose();
                players.remove(id);
            }
            result.success(new HashMap<String, Object>());
            break;
        }
        default:
            result.notImplemented();
            break;
        }
    }

    void dispose() {
        for (AudioPlayer player : new ArrayList<AudioPlayer>(players.values())) {
            player.dispose();
        }
    }
}<|MERGE_RESOLUTION|>--- conflicted
+++ resolved
@@ -44,15 +44,11 @@
                 result.error("Platform player " + id + " already exists", null, null);
                 break;
             }
-<<<<<<< HEAD
-            final AudioPlayer player = new AudioPlayer(applicationContext, messenger, id);
+            final AudioPlayer player = new AudioPlayer(applicationContext, messenger, id, (Map<?, ?>)request.get("audioLoadConfiguration"));
             players.put(id, player);
             if (activityPluginBinding != null) {
                 player.setActivityPluginBinding(activityPluginBinding);
             }
-=======
-            players.put(id, new AudioPlayer(applicationContext, messenger, id, (Map<?, ?>)request.get("audioLoadConfiguration")));
->>>>>>> 86371f94
             result.success(null);
             break;
         }
