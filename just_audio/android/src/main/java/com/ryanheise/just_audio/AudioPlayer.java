--- conflicted
+++ resolved
@@ -91,16 +91,10 @@
     private Integer audioSessionId;
     private MediaSource mediaSource;
     private Integer currentIndex;
-<<<<<<< HEAD
-=======
-    private float _speed = 1;
     private boolean _skipSilence = false;
     private boolean _volumeBoostEnabled = false;
     private int _volumeBoostGainMB = 0;
     private LoudnessEnhancer loudness;
-    private Map<LoopingMediaSource, MediaSource> loopingChildren = new HashMap<>();
-    private Map<LoopingMediaSource, Integer> loopingCounts = new HashMap<>();
->>>>>>> 67312538
     private final Handler handler = new Handler();
     private final Runnable bufferWatcher = new Runnable() {
         @Override
@@ -190,13 +184,10 @@
         } else {
             this.audioSessionId = audioSessionId;
         }
-<<<<<<< HEAD
         broadcastPlaybackEvent();
-=======
         if (_volumeBoostEnabled) {
             setVolumeBoost(true, _volumeBoostGainMB);
         }
->>>>>>> 67312538
     }
 
     @Override
@@ -371,11 +362,11 @@
                 result.success(new HashMap<String, Object>());
                 break;
             case "setSkipSilence":
-                setSkipSilence((Boolean) request.get("enabled"));
+                setSkipSilence((Boolean) call.argument("enabled"));
                 result.success(null);
                 break;
             case "setVolumeBoost":
-                setVolumeBoost((Boolean) request.get("enabled"), (Integer) request.get("gainMillibels"));
+                setVolumeBoost((Boolean) call.argument("enabled"), (Integer) call.argument("gainMillibels"));
                 result.success(null);
                 break;
             case "setLoopMode":
@@ -753,10 +744,14 @@
     }
 
     public void setSpeed(final float speed) {
-<<<<<<< HEAD
         PlaybackParameters params = player.getPlaybackParameters();
         if (params.speed != speed)
             player.setPlaybackParameters(new PlaybackParameters(speed, params.pitch));
+        if (_skipSilence) {
+            player.setPlaybackParameters(new PlaybackParameters(_speed, 1, _skipSilence));
+        } else {
+            player.setPlaybackParameters(new PlaybackParameters(speed));
+        }
         broadcastPlaybackEvent();
     }
 
@@ -764,14 +759,6 @@
         PlaybackParameters params = player.getPlaybackParameters();
         if (params.pitch != pitch)
             player.setPlaybackParameters(new PlaybackParameters(params.speed, pitch));
-=======
-        _speed = speed;
-        if (_skipSilence) {
-            player.setPlaybackParameters(new PlaybackParameters(_speed, 1, _skipSilence));
-        } else {
-            player.setPlaybackParameters(new PlaybackParameters(speed));
-        }
->>>>>>> 67312538
         broadcastPlaybackEvent();
     }
 
