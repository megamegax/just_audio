name: just_audio
description: A feature-rich audio player for Flutter. Loop, clip and concatenate any sound from any source (asset/file/URL/stream) in a variety of audio formats with gapless playback.
version: 0.7.0
homepage: https://github.com/ryanheise/just_audio/tree/master/just_audio

environment:
  sdk: ">=2.12.0 <3.0.0"
  flutter: ">=1.12.13+hotfix.5"

dependencies:
<<<<<<< HEAD
  # just_audio_platform_interface: ^2.0.1
  just_audio_platform_interface:
    path: ../just_audio_platform_interface
  # just_audio_web: ^0.2.3
  just_audio_web:
    path: ../just_audio_web
  audio_session: ^0.0.11
  rxdart: ">= 0.24.1 < 0.26.0"
  path: ^1.6.4
  path_provider: ^1.6.10
  async: ^2.4.0
  uuid: ^2.2.0
  crypto: ">= 2.1.5 < 4.0.0"
  meta: ^1.2.4
=======
  just_audio_platform_interface: ^3.0.0
  just_audio_web: ^0.3.0
  audio_session: ^0.1.0
  rxdart: ^0.26.0
  path: ^1.8.0
  path_provider: ^2.0.0
  async: ^2.5.0
  uuid: ^3.0.1
  crypto: ^3.0.0
  meta: ^1.3.0
>>>>>>> 51ee9bbe
  flutter:
    sdk: flutter

dev_dependencies:
  flutter_test:
    sdk: flutter
  mockito: ^5.0.0
  plugin_platform_interface: ^2.0.0
  pedantic: ^1.10.0

flutter:
  plugin:
    platforms:
      android:
        package: com.ryanheise.just_audio
        pluginClass: JustAudioPlugin
      ios:
        pluginClass: JustAudioPlugin
      macos:
        pluginClass: JustAudioPlugin
      web:
        default_package: just_audio_web<|MERGE_RESOLUTION|>--- conflicted
+++ resolved
@@ -8,24 +8,13 @@
   flutter: ">=1.12.13+hotfix.5"
 
 dependencies:
-<<<<<<< HEAD
-  # just_audio_platform_interface: ^2.0.1
+# Uncomment when testing platform interface changes.
   just_audio_platform_interface:
     path: ../just_audio_platform_interface
-  # just_audio_web: ^0.2.3
   just_audio_web:
     path: ../just_audio_web
-  audio_session: ^0.0.11
-  rxdart: ">= 0.24.1 < 0.26.0"
-  path: ^1.6.4
-  path_provider: ^1.6.10
-  async: ^2.4.0
-  uuid: ^2.2.0
-  crypto: ">= 2.1.5 < 4.0.0"
-  meta: ^1.2.4
-=======
-  just_audio_platform_interface: ^3.0.0
-  just_audio_web: ^0.3.0
+  # just_audio_platform_interface: ^3.0.0
+  # just_audio_web: ^0.3.0
   audio_session: ^0.1.0
   rxdart: ^0.26.0
   path: ^1.8.0
@@ -34,7 +23,6 @@
   uuid: ^3.0.1
   crypto: ^3.0.0
   meta: ^1.3.0
->>>>>>> 51ee9bbe
   flutter:
     sdk: flutter
 
