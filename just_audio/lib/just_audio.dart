--- conflicted
+++ resolved
@@ -66,7 +66,7 @@
   /// implementation. When switching between active and inactive modes, this is
   /// used to cancel the subscription to the previous platform's events and
   /// subscribe to the new platform's events.
-  StreamSubscription _playerDataSubscription;
+  StreamSubscription? _playerDataSubscription;
 
   final String _id;
   _ProxyHttpServer? _proxy;
@@ -261,7 +261,7 @@
   }
 
   /// The previously set [AudioSource], if any.
-  AudioSource get audioSource => _audioSource;
+  AudioSource? get audioSource => _audioSource;
 
   /// The latest [PlaybackEvent].
   PlaybackEvent get playbackEvent => _playbackEvent;
@@ -1010,14 +1010,9 @@
     final durationCompleter = Completer<Duration?>();
     _platform = Future<AudioPlayerPlatform>(() async {
       _playbackEventSubscription?.cancel();
-<<<<<<< HEAD
       _playerDataSubscription?.cancel();
-      if (oldPlatformFuture != null) {
-        final oldPlatform = await oldPlatformFuture;
-=======
       if (!force) {
         final oldPlatform = await oldPlatformFuture!;
->>>>>>> 51ee9bbe
         if (oldPlatform != _idlePlatform) {
           await _disposePlatform(oldPlatform);
         }
@@ -1028,31 +1023,27 @@
       final platform = active
           ? await (_nativePlatform =
               JustAudioPlatform.instance.init(InitRequest(id: _id)))
-<<<<<<< HEAD
-          : _idlePlatform;
+          : _idlePlatform!;
       _playerDataSubscription =
           platform.playerDataMessageStream.listen((message) {
         if (message.audioSource != null) {
-          _audioSource = AudioSource._fromMessage(message.audioSource);
+          _audioSource = AudioSource._fromMessage(message.audioSource!);
           _broadcastSequence();
         }
         if (message.volume != null) {
-          _volumeSubject.add(message.volume);
+          _volumeSubject.add(message.volume!);
         }
         if (message.speed != null) {
-          _speedSubject.add(message.speed);
+          _speedSubject.add(message.speed!);
         }
         if (message.loopMode != null) {
-          _loopModeSubject.add(LoopMode.values[message.loopMode.index]);
+          _loopModeSubject.add(LoopMode.values[message.loopMode!.index]);
         }
         if (message.shuffleMode != null) {
           _shuffleModeEnabledSubject
               .add(message.shuffleMode != ShuffleModeMessage.none);
         }
       });
-=======
-          : _idlePlatform!;
->>>>>>> 51ee9bbe
       _playbackEventSubscription =
           platform.playbackEventMessageStream.listen((message) {
         var duration = message.duration;
@@ -1083,8 +1074,8 @@
         }
         final oldPlaybackEvent = _playbackEvent;
         _playbackEventSubject.add(_playbackEvent = playbackEvent);
-        if (message.playing != null && message.playing != this.playing) {
-          _playingSubject.add(message.playing);
+        if (message.playing != null && message.playing != playing) {
+          _playingSubject.add(message.playing!);
         }
         if (_playbackEvent.processingState !=
                 oldPlaybackEvent.processingState &&
@@ -1635,7 +1626,7 @@
       );
     } else if (message is ClippingAudioSourceMessage) {
       return ClippingAudioSource(
-        child: AudioSource._fromMessage(message.child),
+        child: AudioSource._fromMessage(message.child) as UriAudioSource,
         start: message.start,
         end: message.end,
         tag: message.tag,
@@ -1839,9 +1830,9 @@
           ..insert(0, children.length);
 
   ConcatenatingAudioSource._restore({
-    @required this.children,
-    @required this.useLazyPreparation,
-    @required ShuffleOrder shuffleOrder,
+    required this.children,
+    required this.useLazyPreparation,
+    required ShuffleOrder shuffleOrder,
   }) : _shuffleOrder = shuffleOrder;
 
   @override
@@ -2072,14 +2063,11 @@
 
   @override
   AudioSourceMessage _toMessage() => ClippingAudioSourceMessage(
-<<<<<<< HEAD
-      id: _id, child: child._toMessage(), start: start, end: end, tag: tag);
-=======
       id: _id,
       child: child._toMessage() as UriAudioSourceMessage,
       start: start,
-      end: end);
->>>>>>> 51ee9bbe
+      end: end,
+      tag: tag);
 }
 
 // An [AudioSource] that loops a nested [AudioSource] a finite number of times.
@@ -2579,7 +2567,7 @@
 
   DefaultShuffleOrder({Random? random}) : _random = random ?? Random();
 
-  DefaultShuffleOrder._restore({@required List<int> indices})
+  DefaultShuffleOrder._restore({required List<int> indices})
       : _random = Random() {
     this.indices.addAll(indices);
   }
