import 'dart:async';
import 'dart:convert';
import 'dart:io';
import 'dart:math';
import 'dart:typed_data';

import 'package:audio_session/audio_session.dart';
import 'package:crypto/crypto.dart';
import 'package:flutter/foundation.dart';
import 'package:flutter/services.dart';
import 'package:flutter/widgets.dart';
import 'package:just_audio_platform_interface/just_audio_platform_interface.dart';
import 'package:meta/meta.dart' show experimental;
import 'package:path/path.dart' as p;
import 'package:path_provider/path_provider.dart';
import 'package:rxdart/rxdart.dart';
import 'package:uuid/uuid.dart';

final _uuid = Uuid();

/// An object to manage playing audio from a URL, a locale file or an asset.
///
/// ```
/// final player = AudioPlayer();
/// await player.setUrl('https://foo.com/bar.mp3');
/// player.play();
/// await player.pause();
/// await player.setClip(start: Duration(seconds: 10), end: Duration(seconds: 20));
/// await player.play();
/// await player.setUrl('https://foo.com/baz.mp3');
/// await player.seek(Duration(minutes: 5));
/// player.play();
/// await player.pause();
/// await player.dispose();
/// ```
///
/// You must call [dispose] to release the resources used by this player,
/// including any temporary files created to cache assets.
class AudioPlayer {
  /// The user agent to set on all HTTP requests.
  final String? _userAgent;

  /// This is `true` when the audio player needs to engage the native platform
  /// side of the plugin to decode or play audio, and is `false` when the native
  /// resources are not needed (i.e. after initial instantiation and after [stop]).
  bool _active = false;

  /// This is set to [_nativePlatform] when [_active] is `true` and
  /// [_idlePlatform] otherwise.
  late Future<AudioPlayerPlatform> _platform;

  /// The interface to the native portion of the plugin. This will be disposed
  /// and set to `null` when not in use.
  Future<AudioPlayerPlatform>? _nativePlatform;

  /// A pure Dart implementation of the platform interface for use when the
  /// native platform is not needed.
  _IdleAudioPlayer? _idlePlatform;

  /// The subscription to the event channel of the current platform
  /// implementation. When switching between active and inactive modes, this is
  /// used to cancel the subscription to the previous platform's events and
  /// subscribe to the new platform's events.
  StreamSubscription? _playbackEventSubscription;

  /// The subscription to the event channel for waveform data.
  StreamSubscription _visualizerWaveformSubscription;

  /// The subscription to the event channel for FFT data.
  StreamSubscription _visualizerFftSubscription;

  final String _id;
  _ProxyHttpServer? _proxy;
  AudioSource? _audioSource;
  final Map<String, AudioSource> _audioSources = {};
  bool _disposed = false;
<<<<<<< HEAD
  _InitialSeekValues _initialSeekValues;
  StartVisualizerRequest _startVisualizerRequest;
=======
  _InitialSeekValues? _initialSeekValues;
>>>>>>> 51ee9bbe

  PlaybackEvent _playbackEvent = PlaybackEvent();
  final _playbackEventSubject = BehaviorSubject<PlaybackEvent>(sync: true);
<<<<<<< HEAD
  final _visualizerWaveformSubject =
      BehaviorSubject<VisualizerWaveformCapture>();
  final _visualizerFftSubject = BehaviorSubject<VisualizerFftCapture>();
  Future<Duration> _durationFuture;
  final _durationSubject = BehaviorSubject<Duration>();
=======
  Future<Duration?>? _durationFuture;
  final _durationSubject = BehaviorSubject<Duration?>();
>>>>>>> 51ee9bbe
  final _processingStateSubject = BehaviorSubject<ProcessingState>();
  final _playingSubject = BehaviorSubject.seeded(false);
  final _volumeSubject = BehaviorSubject.seeded(1.0);
  final _speedSubject = BehaviorSubject.seeded(1.0);
  final _bufferedPositionSubject = BehaviorSubject<Duration>();
  final _icyMetadataSubject = BehaviorSubject<IcyMetadata?>();
  final _playerStateSubject = BehaviorSubject<PlayerState>();
  final _sequenceSubject = BehaviorSubject<List<IndexedAudioSource>?>();
  final _shuffleIndicesSubject = BehaviorSubject<List<int>?>();
  final _shuffleIndicesInv = <int>[];
  final _currentIndexSubject = BehaviorSubject<int?>(sync: true);
  final _sequenceStateSubject = BehaviorSubject<SequenceState?>();
  final _loopModeSubject = BehaviorSubject.seeded(LoopMode.off);
  final _shuffleModeEnabledSubject = BehaviorSubject.seeded(false);
  final _androidAudioSessionIdSubject = BehaviorSubject<int?>();
  // ignore: close_sinks
  BehaviorSubject<Duration>? _positionSubject;
  bool _automaticallyWaitsToMinimizeStalling = true;
  bool _playInterrupted = false;
  AndroidAudioAttributes? _androidAudioAttributes;
  final bool _androidApplyAudioAttributes;
  final bool _handleAudioSessionActivation;

  /// Creates an [AudioPlayer].
  ///
  /// If [userAgent] is specified, it will be included in the header of all HTTP
  /// requests on Android, iOS and macOS to identify your agent to the server.
  /// If set, just_audio will create a cleartext local HTTP proxy on your device
  /// to forward HTTP requests with headers included. If [userAgent] is not
  /// specified, this will default to Apple's Core Audio user agent on iOS/macOS
  /// and to just_audio's own user agent on Android. On Web, the browser will
  /// override any specified user-agent string with its own.
  ///
  /// The player will automatically pause/duck and resume/unduck when audio
  /// interruptions occur (e.g. a phone call) or when headphones are unplugged.
  /// If you wish to handle audio interruptions manually, set
  /// [handleInterruptions] to `false` and interface directly with the audio
  /// session via the [audio_session](https://pub.dev/packages/audio_session)
  /// package. If you do not wish just_audio to automatically activate the audio
  /// session when playing audio, set [handleAudioSessionActivation] to `false`.
  /// If you do not want just_audio to respect the global
  /// [AndroidAudioAttributes] configured by audio_session, set
  /// [androidApplyAudioAttributes] to `false`.
  AudioPlayer({
    String? userAgent,
    bool handleInterruptions = true,
    bool androidApplyAudioAttributes = true,
    bool handleAudioSessionActivation = true,
  })  : _id = _uuid.v4(),
        _userAgent = userAgent,
        _androidApplyAudioAttributes = androidApplyAudioAttributes,
        _handleAudioSessionActivation = handleAudioSessionActivation {
    _idlePlatform = _IdleAudioPlayer(id: _id, sequenceStream: sequenceStream);
    _playbackEventSubject.add(_playbackEvent);
    _processingStateSubject.addStream(playbackEventStream
        .map((event) => event.processingState)
        .distinct()
        .handleError((Object err, StackTrace stackTrace) {/* noop */}));
    _bufferedPositionSubject.addStream(playbackEventStream
        .map((event) => event.bufferedPosition)
        .distinct()
        .handleError((Object err, StackTrace stackTrace) {/* noop */}));
    _icyMetadataSubject.addStream(playbackEventStream
        .map((event) => event.icyMetadata)
        .distinct()
        .handleError((Object err, StackTrace stackTrace) {/* noop */}));
    _currentIndexSubject.addStream(playbackEventStream
        .map((event) => event.currentIndex)
        .distinct()
        .handleError((Object err, StackTrace stackTrace) {/* noop */}));
    _androidAudioSessionIdSubject.addStream(playbackEventStream
        .map((event) => event.androidAudioSessionId)
        .distinct()
        .handleError((Object err, StackTrace stackTrace) {/* noop */}));
    _sequenceStateSubject.addStream(Rx.combineLatest5<List<IndexedAudioSource>?,
        List<int>?, int?, bool, LoopMode, SequenceState?>(
      sequenceStream,
      shuffleIndicesStream,
      currentIndexStream,
      shuffleModeEnabledStream,
      loopModeStream,
      (sequence, shuffleIndices, currentIndex, shuffleModeEnabled, loopMode) {
        if (sequence == null) return null;
        if (shuffleIndices == null) return null;
        currentIndex ??= 0;
        currentIndex = max(min(sequence.length - 1, max(0, currentIndex)), 0);
        return SequenceState(
          sequence,
          currentIndex,
          shuffleIndices,
          shuffleModeEnabled,
          loopMode,
        );
      },
    ).distinct().handleError((Object err, StackTrace stackTrace) {/* noop */}));
    _playerStateSubject.addStream(
        Rx.combineLatest2<bool, PlaybackEvent, PlayerState>(
                playingStream,
                playbackEventStream,
                (playing, event) => PlayerState(playing, event.processingState))
            .distinct()
            .handleError((Object err, StackTrace stackTrace) {/* noop */}));
    _shuffleModeEnabledSubject.add(false);
    _loopModeSubject.add(LoopMode.off);
    _setPlatformActive(false, force: true);
    _sequenceSubject.add(null);
    // Respond to changes to AndroidAudioAttributes configuration.
    if (androidApplyAudioAttributes) {
      AudioSession.instance.then((audioSession) {
        audioSession.configurationStream
            .map((conf) => conf.androidAudioAttributes)
            .where((attributes) => attributes != null)
            .cast<AndroidAudioAttributes>()
            .distinct()
            .listen(setAndroidAudioAttributes);
      });
    }
    if (handleInterruptions) {
      AudioSession.instance.then((session) {
        session.becomingNoisyEventStream.listen((_) {
          pause();
        });
        session.interruptionEventStream.listen((event) {
          if (event.begin) {
            switch (event.type) {
              case AudioInterruptionType.duck:
                if (session.androidAudioAttributes!.usage ==
                    AndroidAudioUsage.game) {
                  setVolume(volume / 2);
                }
                _playInterrupted = false;
                break;
              case AudioInterruptionType.pause:
              case AudioInterruptionType.unknown:
                if (playing) {
                  pause();
                  // Although pause is async and sets _playInterrupted = false,
                  // this is done in the sync portion.
                  _playInterrupted = true;
                }
                break;
            }
          } else {
            switch (event.type) {
              case AudioInterruptionType.duck:
                setVolume(min(1.0, volume * 2));
                _playInterrupted = false;
                break;
              case AudioInterruptionType.pause:
                if (_playInterrupted) play();
                _playInterrupted = false;
                break;
              case AudioInterruptionType.unknown:
                _playInterrupted = false;
                break;
            }
          }
        });
      });
    }
    _removeOldAssetCacheDir();
  }

  /// Old versions of just_audio used an asset caching system that created a
  /// separate cache file per asset per player instance, and was highly
  /// dependent on the app calling [dispose] to clean up afterwards. If the app
  /// is upgrading from an old version of just_audio, this will delete the old
  /// cache directory.
  Future<void> _removeOldAssetCacheDir() async {
    if (kIsWeb) return;
    final oldAssetCacheDir = Directory(
        p.join((await getTemporaryDirectory()).path, 'just_audio_asset_cache'));
    if (oldAssetCacheDir.existsSync()) {
      try {
        oldAssetCacheDir.deleteSync(recursive: true);
      } catch (e) {
        print("Failed to delete old asset cache dir: $e");
      }
    }
  }

  /// The latest [PlaybackEvent].
  PlaybackEvent get playbackEvent => _playbackEvent;

  /// A stream of [PlaybackEvent]s.
  Stream<PlaybackEvent> get playbackEventStream => _playbackEventSubject.stream;

<<<<<<< HEAD
  /// A stream of visualizer waveform data in unsigned 8 bit PCM..
  Stream<VisualizerWaveformCapture> get visualizerWaveformStream =>
      _visualizerWaveformSubject.stream;

  /// A stream of visualizer FFT data.
  Stream<VisualizerFftCapture> get visualizerFftStream =>
      _visualizerFftSubject.stream;

  /// The duration of the current audio or null if unknown.
  Duration get duration => _playbackEvent.duration;
=======
  /// The duration of the current audio or `null` if unknown.
  Duration? get duration => _playbackEvent.duration;
>>>>>>> 51ee9bbe

  /// The duration of the current audio or `null` if unknown.
  Future<Duration?>? get durationFuture => _durationFuture;

  /// The duration of the current audio.
  Stream<Duration?> get durationStream => _durationSubject.stream;

  /// The current [ProcessingState].
  ProcessingState get processingState => _playbackEvent.processingState;

  /// A stream of [ProcessingState]s.
  Stream<ProcessingState> get processingStateStream =>
      _processingStateSubject.stream;

  /// Whether the player is playing.
  bool get playing => _playingSubject.value!;

  /// A stream of changing [playing] states.
  Stream<bool> get playingStream => _playingSubject.stream;

  /// The current volume of the player.
  double get volume => _volumeSubject.value!;

  /// A stream of [volume] changes.
  Stream<double> get volumeStream => _volumeSubject.stream;

  /// The current speed of the player.
  double get speed => _speedSubject.value!;

  /// A stream of current speed values.
  Stream<double> get speedStream => _speedSubject.stream;

  /// The position up to which buffered audio is available.
  Duration get bufferedPosition =>
      _bufferedPositionSubject.value ?? Duration.zero;

  /// A stream of buffered positions.
  Stream<Duration> get bufferedPositionStream =>
      _bufferedPositionSubject.stream;

  /// The latest ICY metadata received through the audio source, or `null` if no
  /// metadata is available.
  IcyMetadata? get icyMetadata => _playbackEvent.icyMetadata;

  /// A stream of ICY metadata received through the audio source.
  Stream<IcyMetadata?> get icyMetadataStream => _icyMetadataSubject.stream;

  /// The current player state containing only the processing and playing
  /// states.
  PlayerState get playerState =>
      _playerStateSubject.value ?? PlayerState(false, ProcessingState.idle);

  /// A stream of [PlayerState]s.
  Stream<PlayerState> get playerStateStream => _playerStateSubject.stream;

  /// The current sequence of indexed audio sources, or `null` if no audio
  /// source is set.
  List<IndexedAudioSource>? get sequence => _sequenceSubject.value;

  /// A stream broadcasting the current sequence of indexed audio sources.
  Stream<List<IndexedAudioSource>?> get sequenceStream =>
      _sequenceSubject.stream;

  /// The current shuffled sequence of indexed audio sources, or `null` if no
  /// audio source is set.
  List<int>? get shuffleIndices => _shuffleIndicesSubject.value;

  /// A stream broadcasting the current shuffled sequence of indexed audio
  /// sources.
  Stream<List<int>?> get shuffleIndicesStream => _shuffleIndicesSubject.stream;

  //List<IndexedAudioSource> get _effectiveSequence =>
  //    shuffleModeEnabled ? shuffleIndices : sequence;

  /// The index of the current item, or `null` if either no audio source is set,
  /// or the current audio source has an empty sequence.
  int? get currentIndex => _currentIndexSubject.value;

  /// A stream broadcasting the current item.
  Stream<int?> get currentIndexStream => _currentIndexSubject.stream;

  /// The current [SequenceState], or `null` if either [sequence]] or
  /// [currentIndex] is `null`.
  SequenceState? get sequenceState => _sequenceStateSubject.value;

  /// A stream broadcasting the current [SequenceState].
  Stream<SequenceState?> get sequenceStateStream =>
      _sequenceStateSubject.stream;

  /// Whether there is another item after the current index.
  bool get hasNext => nextIndex != null;

  /// Whether there is another item before the current index.
  bool get hasPrevious => previousIndex != null;

  /// Returns [shuffleIndices] if [shuffleModeEnabled] is `true`, otherwise
  /// returns the unshuffled indices. When no current audio source is set, this
  /// returns `null`.
  List<int>? get effectiveIndices {
    if (shuffleIndices == null || sequence == null) return null;
    return shuffleModeEnabled
        ? shuffleIndices
        : List.generate(sequence!.length, (i) => i);
  }

  List<int>? get _effectiveIndicesInv {
    if (shuffleIndices == null || sequence == null) return null;
    return shuffleModeEnabled
        ? _shuffleIndicesInv
        : List.generate(sequence!.length, (i) => i);
  }

  /// The index of the next item to be played, or `null` if there is no next
  /// item.
  int? get nextIndex => _getRelativeIndex(1);

  /// The index of the previous item in play order, or `null` if there is no
  /// previous item.
  int? get previousIndex => _getRelativeIndex(-1);

  int? _getRelativeIndex(int offset) {
    if (_audioSource == null || currentIndex == null) return null;
    if (loopMode == LoopMode.one) return currentIndex;
    final effectiveIndices = this.effectiveIndices;
    if (effectiveIndices == null || effectiveIndices.isEmpty) return null;
    final effectiveIndicesInv = _effectiveIndicesInv!;
    if (currentIndex! >= effectiveIndicesInv.length) return null;
    final invPos = effectiveIndicesInv[currentIndex!];
    var newInvPos = invPos + offset;
    if (newInvPos >= effectiveIndices.length || newInvPos < 0) {
      if (loopMode == LoopMode.all) {
        newInvPos %= effectiveIndices.length;
      } else {
        return null;
      }
    }
    final result = effectiveIndices[newInvPos];
    return result;
  }

  /// The current loop mode.
  LoopMode get loopMode => _loopModeSubject.value!;

  /// A stream of [LoopMode]s.
  Stream<LoopMode> get loopModeStream => _loopModeSubject.stream;

  /// Whether shuffle mode is currently enabled.
  bool get shuffleModeEnabled => _shuffleModeEnabledSubject.value!;

  /// A stream of the shuffle mode status.
  Stream<bool> get shuffleModeEnabledStream =>
      _shuffleModeEnabledSubject.stream;

  /// The current Android AudioSession ID or `null` if not set.
  int? get androidAudioSessionId => _playbackEvent.androidAudioSessionId;

  /// Broadcasts the current Android AudioSession ID or `null` if not set.
  Stream<int?> get androidAudioSessionIdStream =>
      _androidAudioSessionIdSubject.stream;

  /// Whether the player should automatically delay playback in order to
  /// minimize stalling. (iOS 10.0 or later only)
  bool get automaticallyWaitsToMinimizeStalling =>
      _automaticallyWaitsToMinimizeStalling;

  /// The current position of the player.
  Duration get position {
    if (playing && processingState == ProcessingState.ready) {
      final result = _playbackEvent.updatePosition +
          (DateTime.now().difference(_playbackEvent.updateTime)) * speed;
      return _playbackEvent.duration == null ||
              result <= _playbackEvent.duration!
          ? result
          : _playbackEvent.duration!;
    } else {
      return _playbackEvent.updatePosition;
    }
  }

  /// A stream tracking the current position of this player, suitable for
  /// animating a seek bar. To ensure a smooth animation, this stream emits
  /// values more frequently on short items where the seek bar moves more
  /// quickly, and less frequenly on long items where the seek bar moves more
  /// slowly. The interval between each update will be no quicker than once
  /// every 16ms and no slower than once every 200ms.
  ///
  /// See [createPositionStream] for more control over the stream parameters.
  Stream<Duration> get positionStream {
    if (_positionSubject == null) {
      _positionSubject = BehaviorSubject<Duration>();
      if (!_disposed) {
        _positionSubject!.addStream(createPositionStream(
            steps: 800,
            minPeriod: Duration(milliseconds: 16),
            maxPeriod: Duration(milliseconds: 200)));
      }
    }
    return _positionSubject!.stream;
  }

  /// Creates a new stream periodically tracking the current position of this
  /// player. The stream will aim to emit [steps] position updates from the
  /// beginning to the end of the current audio source, at intervals of
  /// [duration] / [steps]. This interval will be clipped between [minPeriod]
  /// and [maxPeriod]. This stream will not emit values while audio playback is
  /// paused or stalled.
  ///
  /// Note: each time this method is called, a new stream is created. If you
  /// intend to use this stream multiple times, you should hold a reference to
  /// the returned stream and close it once you are done.
  Stream<Duration> createPositionStream({
    int steps = 800,
    Duration minPeriod = const Duration(milliseconds: 200),
    Duration maxPeriod = const Duration(milliseconds: 200),
  }) {
    assert(minPeriod <= maxPeriod);
    assert(minPeriod > Duration.zero);
    final controller = StreamController<Duration>.broadcast();
    if (_disposed) return controller.stream;

    Duration duration() => this.duration ?? Duration.zero;
    Duration step() {
      var s = duration() ~/ steps;
      if (s < minPeriod) s = minPeriod;
      if (s > maxPeriod) s = maxPeriod;
      return s;
    }

    Timer currentTimer;
    StreamSubscription? durationSubscription;
    StreamSubscription? playbackEventSubscription;
    void yieldPosition(Timer timer) {
      if (controller.isClosed) {
        timer.cancel();
        durationSubscription?.cancel();
        playbackEventSubscription?.cancel();
        return;
      }
      if (_durationSubject.isClosed) {
        timer.cancel();
        durationSubscription?.cancel();
        playbackEventSubscription?.cancel();
        // This will in turn close _positionSubject.
        controller.close();
        return;
      }
      controller.add(position);
    }

    currentTimer = Timer.periodic(step(), yieldPosition);
    durationSubscription = durationStream.listen((duration) {
      currentTimer.cancel();
      currentTimer = Timer.periodic(step(), yieldPosition);
    });
    playbackEventSubscription = playbackEventStream.listen((event) {
      controller.add(position);
    });
    return controller.stream.distinct();
  }

  /// Convenience method to set the audio source to a URL with optional headers,
  /// preloaded by default, with an initial position of zero by default.
  /// If headers are set, just_audio will create a cleartext local HTTP proxy on
  /// your device to forward HTTP requests with headers included.
  ///
  /// This is equivalent to:
  ///
  /// ```
  /// setAudioSource(AudioSource.uri(Uri.parse(url), headers: headers),
  ///     initialPosition: Duration.zero, preload: true);
  /// ```
  ///
  /// See [setAudioSource] for a detailed explanation of the options.
  Future<Duration?> setUrl(
    String url, {
    Map<String, String>? headers,
    Duration? initialPosition,
    bool preload = true,
  }) =>
      setAudioSource(AudioSource.uri(Uri.parse(url), headers: headers),
          initialPosition: initialPosition, preload: preload);

  /// Convenience method to set the audio source to a file, preloaded by
  /// default, with an initial position of zero by default.
  ///
  /// ```
  /// setAudioSource(AudioSource.uri(Uri.file(filePath)),
  ///     initialPosition: Duration.zero, preload: true);
  /// ```
  ///
  /// See [setAudioSource] for a detailed explanation of the options.
  Future<Duration?> setFilePath(
    String filePath, {
    Duration? initialPosition,
    bool preload = true,
  }) =>
      setAudioSource(AudioSource.uri(Uri.file(filePath)),
          initialPosition: initialPosition, preload: preload);

  /// Convenience method to set the audio source to an asset, preloaded by
  /// default, with an initial position of zero by default.
  ///
  /// ```
  /// setAudioSource(AudioSource.uri(Uri.parse('asset:///$assetPath')),
  ///     initialPosition: Duration.zero, preload: true);
  /// ```
  ///
  /// See [setAudioSource] for a detailed explanation of the options.
  Future<Duration?> setAsset(
    String assetPath, {
    bool preload = true,
    Duration? initialPosition,
  }) =>
      setAudioSource(AudioSource.uri(Uri.parse('asset:///$assetPath')),
          initialPosition: initialPosition, preload: preload);

  /// Sets the source from which this audio player should fetch audio.
  ///
  /// By default, this method will immediately start loading audio and return
  /// its duration as soon as it is known, or `null` if that information is
  /// unavailable. Set [preload] to `false` if you would prefer to delay loading
  /// until some later point, either via an explicit call to [load] or via a
  /// call to [play] which implicitly loads the audio. If [preload] is `false`,
  /// a `null` duration will be returned. Note that the [preload] option will
  /// automatically be assumed as `true` if `playing` is currently `true`.
  ///
  /// Optionally specify [initialPosition] and [initialIndex] to seek to an
  /// initial position within a particular item (defaulting to position zero of
  /// the first item).
  ///
  /// When [preload] is `true`, this method may throw:
  ///
  /// * [Exception] if no audio source has been previously set.
  /// * [PlayerException] if the audio source was unable to be loaded.
  /// * [PlayerInterruptedException] if another audio source was loaded before
  /// this call completed or the player was stopped or disposed of before the
  /// call completed.
  Future<Duration?> setAudioSource(
    AudioSource source, {
    bool preload = true,
    int? initialIndex,
    Duration? initialPosition,
  }) async {
    if (_disposed) return null;
    _audioSource = null;
    _initialSeekValues =
        _InitialSeekValues(position: initialPosition, index: initialIndex);
    _playbackEventSubject.add(_playbackEvent = PlaybackEvent(
        currentIndex: initialIndex ?? 0,
        updatePosition: initialPosition ?? Duration.zero));
    _audioSource = source;
    _broadcastSequence();
    Duration? duration;
    if (playing) preload = true;
    if (preload) {
      duration = await load();
    } else {
      await _setPlatformActive(false);
    }
    return duration;
  }

  /// Starts loading the current audio source and returns the audio duration as
  /// soon as it is known, or `null` if unavailable.
  ///
  /// This method throws:
  ///
  /// * [Exception] if no audio source has been previously set.
  /// * [PlayerException] if the audio source was unable to be loaded.
  /// * [PlayerInterruptedException] if another call to [load] happened before
  /// this call completed or the player was stopped or disposed of before the
  /// call could complete.
  Future<Duration?> load() async {
    if (_disposed) return null;
    if (_audioSource == null) {
      throw Exception('Must set AudioSource before loading');
    }
    if (_active) {
      return await _load(await _platform, _audioSource!,
          initialSeekValues: _initialSeekValues);
    } else {
      // This will implicitly load the current audio source.
      return await _setPlatformActive(true);
    }
  }

  void _broadcastSequence() {
    // TODO: update currentIndex first if it's out of range as a result of
    // removing items from the playlist.
    _sequenceSubject.add(_audioSource?.sequence);
    _updateShuffleIndices();
  }

  void _updateShuffleIndices() {
    _shuffleIndicesSubject.add(_audioSource?.shuffleIndices);
    final shuffleIndicesLength = shuffleIndices?.length ?? 0;
    if (_shuffleIndicesInv.length > shuffleIndicesLength) {
      _shuffleIndicesInv.removeRange(
          shuffleIndicesLength, _shuffleIndicesInv.length);
    } else if (_shuffleIndicesInv.length < shuffleIndicesLength) {
      _shuffleIndicesInv.addAll(
          List.filled(shuffleIndicesLength - _shuffleIndicesInv.length, 0));
    }
    for (var i = 0; i < shuffleIndicesLength; i++) {
      _shuffleIndicesInv[shuffleIndices![i]] = i;
    }
  }

  void _registerAudioSource(AudioSource source) {
    _audioSources[source._id] = source;
  }

  Future<Duration?> _load(AudioPlayerPlatform platform, AudioSource source,
      {_InitialSeekValues? initialSeekValues}) async {
    try {
      if (!kIsWeb && (source._requiresProxy || _userAgent != null)) {
        if (_proxy == null) {
          _proxy = _ProxyHttpServer();
          await _proxy!.start();
        }
      }
      await source._setup(this);
      source._shuffle(initialIndex: initialSeekValues?.index ?? 0);
      _updateShuffleIndices();
      _durationFuture = platform
          .load(LoadRequest(
            audioSourceMessage: source._toMessage(),
            initialPosition: initialSeekValues?.position,
            initialIndex: initialSeekValues?.index,
          ))
          .then((response) => response.duration);
      final duration = await _durationFuture;
      _durationSubject.add(duration);
      // Wait for loading state to pass.
      await processingStateStream
          .firstWhere((state) => state != ProcessingState.loading);
      return duration;
    } on PlatformException catch (e) {
      try {
        throw PlayerException(int.parse(e.code), e.message);
      } on FormatException catch (_) {
        if (e.code == 'abort') {
          throw PlayerInterruptedException(e.message);
        } else {
          throw PlayerException(9999999, e.message);
        }
      }
    }
  }

  /// Clips the current [AudioSource] to the given [start] and [end]
  /// timestamps. If [start] is null, it will be reset to the start of the
  /// original [AudioSource]. If [end] is null, it will be reset to the end of
  /// the original [AudioSource]. This method cannot be called from the
  /// [ProcessingState.idle] state.
  Future<Duration?> setClip({Duration? start, Duration? end}) async {
    if (_disposed) return null;
    _setPlatformActive(true);
    final duration = await _load(
        await _platform,
        start == null && end == null
            ? _audioSource!
            : ClippingAudioSource(
                child: _audioSource as UriAudioSource,
                start: start,
                end: end,
              ));
    return duration;
  }

  /// Tells the player to play audio as soon as an audio source is loaded and
  /// ready to play. If an audio source has been set but not preloaded, this
  /// method will also initiate the loading. The [Future] returned by this
  /// method completes when the playback completes or is paused or stopped. If
  /// the player is already playing, this method completes immediately.
  ///
  /// This method causes [playing] to become true, and it will remain true
  /// until [pause] or [stop] is called. This means that if playback completes,
  /// and then you [seek] to an earlier position in the audio, playback will
  /// continue playing from that position. If you instead wish to [pause] or
  /// [stop] playback on completion, you can call either method as soon as
  /// [processingState] becomes [ProcessingState.completed] by listening to
  /// [processingStateStream].
  ///
  /// This method activates the audio session before playback, and will do
  /// nothing if activation of the audio session fails for any reason.
  Future<void> play() async {
    if (_disposed) return;
    if (playing) return;
    _playInterrupted = false;
    // Broadcast to clients immediately, but revert to false if we fail to
    // activate the audio session. This allows setAudioSource to be aware of a
    // prior play request.
    _playbackEvent = _playbackEvent.copyWith(
      updatePosition: position,
      updateTime: DateTime.now(),
    );
    _playingSubject.add(true);
    _playbackEventSubject.add(_playbackEvent);
    final playCompleter = Completer<dynamic>();
    final audioSession = await AudioSession.instance;
    if (!_handleAudioSessionActivation || await audioSession.setActive(true)) {
      // TODO: rewrite this to more cleanly handle simultaneous load/play
      // requests which each may result in platform play requests.
      final requireActive = _audioSource != null;
      if (requireActive) {
        if (_active) {
          // If the native platform is already active, send it a play request.
          // NOTE: If a load() request happens simultaneously, this may result
          // in two play requests being sent. The platform implementation should
          // ignore the second play request since it is already playing.
          _sendPlayRequest(await _platform, playCompleter);
        } else {
          // If the native platform wasn't already active, activating it will
          // implicitly restore the playing state and send a play request.
          _setPlatformActive(true, playCompleter: playCompleter);
        }
      }
    } else {
      // Revert if we fail to activate the audio session.
      _playingSubject.add(false);
    }
    await playCompleter.future;
  }

  /// Pauses the currently playing media. This method does nothing if
  /// ![playing].
  Future<void> pause() async {
    if (_disposed) return;
    if (!playing) return;
    //_setPlatformActive(true);
    _playInterrupted = false;
    // Update local state immediately so that queries aren't surprised.
    _playbackEvent = _playbackEvent.copyWith(
      updatePosition: position,
      updateTime: DateTime.now(),
    );
    _playingSubject.add(false);
    _playbackEventSubject.add(_playbackEvent);
    // TODO: perhaps modify platform side to ensure new state is broadcast
    // before this method returns.
    await (await _platform).pause(PauseRequest());
  }

  Future<void> _sendPlayRequest(
      AudioPlayerPlatform platform, Completer<void>? playCompleter) async {
    await platform.play(PlayRequest());
    playCompleter?.complete();
  }

  /// Stops playing audio and releases decoders and other native platform
  /// resources needed to play audio. The current audio source state will be
  /// retained and playback can be resumed at a later point in time.
  ///
  /// Use [stop] if the app is done playing audio for now but may need still
  /// want to resume playback later. Use [dispose] when the app is completely
  /// finished playing audio. Use [pause] instead if you would like to keep the
  /// decoders alive so that the app can quickly resume audio playback.
  Future<void> stop() async {
    if (_disposed) return;
    final future = _setPlatformActive(false);

    _playInterrupted = false;
    // Update local state immediately so that queries aren't surprised.
    _playingSubject.add(false);
    await future;
  }

  /// Sets the volume of this player, where 1.0 is normal volume.
  Future<void> setVolume(final double volume) async {
    if (_disposed) return;
    _volumeSubject.add(volume);
    await (await _platform).setVolume(SetVolumeRequest(volume: volume));
  }

  /// Sets the playback speed of this player, where 1.0 is normal speed. Note
  /// that values in excess of 1.0 may result in stalls if the playback speed is
  /// faster than the player is able to downloaded the audio.
  Future<void> setSpeed(final double speed) async {
    if (_disposed) return;
    _playbackEvent = _playbackEvent.copyWith(
      updatePosition: position,
      updateTime: DateTime.now(),
    );
    _playbackEventSubject.add(_playbackEvent);
    _speedSubject.add(speed);
    await (await _platform).setSpeed(SetSpeedRequest(speed: speed));
  }

  /// Sets the [LoopMode]. Looping will be gapless on Android, iOS and macOS. On
  /// web, there will be a slight gap at the loop point.
  Future<void> setLoopMode(LoopMode mode) async {
    if (_disposed) return;
    _loopModeSubject.add(mode);
    await (await _platform).setLoopMode(
        SetLoopModeRequest(loopMode: LoopModeMessage.values[mode.index]));
  }

  /// Sets whether shuffle mode is enabled.
  Future<void> setShuffleModeEnabled(bool enabled) async {
    if (_disposed) return;
    _shuffleModeEnabledSubject.add(enabled);
    await (await _platform).setShuffleMode(SetShuffleModeRequest(
        shuffleMode:
            enabled ? ShuffleModeMessage.all : ShuffleModeMessage.none));
  }

  /// Recursively shuffles the children of the currently loaded [AudioSource].
  /// Each [ConcatenatingAudioSource] will be shuffled according to its
  /// configured [ShuffleOrder].
  Future<void> shuffle() async {
    if (_disposed) return;
    if (_audioSource == null) return;
    _audioSource!._shuffle(initialIndex: currentIndex);
    _updateShuffleIndices();
    await (await _platform).setShuffleOrder(
        SetShuffleOrderRequest(audioSourceMessage: _audioSource!._toMessage()));
  }

  /// Sets automaticallyWaitsToMinimizeStalling for AVPlayer in iOS 10.0 or later, defaults to true.
  /// Has no effect on Android clients
  Future<void> setAutomaticallyWaitsToMinimizeStalling(
      final bool automaticallyWaitsToMinimizeStalling) async {
    if (_disposed) return;
    _automaticallyWaitsToMinimizeStalling =
        automaticallyWaitsToMinimizeStalling;
    await (await _platform).setAutomaticallyWaitsToMinimizeStalling(
        SetAutomaticallyWaitsToMinimizeStallingRequest(
            enabled: automaticallyWaitsToMinimizeStalling));
  }

  /// Seeks to a particular [position]. If a composition of multiple
  /// [AudioSource]s has been loaded, you may also specify [index] to seek to a
  /// particular item within that sequence. This method has no effect unless
  /// an audio source has been loaded.
  ///
  /// A `null` [position] seeks to the head of a live stream.
  Future<void> seek(final Duration? position, {int? index}) async {
    if (_disposed) return;
    _initialSeekValues = null;
    switch (processingState) {
      case ProcessingState.loading:
        return;
      default:
        _playbackEvent = _playbackEvent.copyWith(
          updatePosition: position,
          updateTime: DateTime.now(),
        );
        _playbackEventSubject.add(_playbackEvent);
        await (await _platform)
            .seek(SeekRequest(position: position, index: index));
    }
  }

  /// Seek to the next item, or does nothing if there is no next item.
  Future<void> seekToNext() async {
    if (hasNext) {
      await seek(Duration.zero, index: nextIndex);
    }
  }

  /// Seek to the previous item, or does nothing if there is no previous item.
  Future<void> seekToPrevious() async {
    if (hasPrevious) {
      await seek(Duration.zero, index: previousIndex);
    }
  }

  /// Set the Android audio attributes for this player. Has no effect on other
  /// platforms. This will cause a new Android AudioSession ID to be generated.
  Future<void> setAndroidAudioAttributes(
      AndroidAudioAttributes audioAttributes) async {
    if (_disposed) return;
    if (audioAttributes == _androidAudioAttributes) return;
    _androidAudioAttributes = audioAttributes;
    await _internalSetAndroidAudioAttributes(await _platform, audioAttributes);
  }

  Future<void> _internalSetAndroidAudioAttributes(AudioPlayerPlatform platform,
      AndroidAudioAttributes audioAttributes) async {
    await platform.setAndroidAudioAttributes(SetAndroidAudioAttributesRequest(
        contentType: audioAttributes.contentType.index,
        flags: audioAttributes.flags.value,
        usage: audioAttributes.usage.value));
  }

  /// Start the visualizer by capturing [captureSize] samples of audio at
  /// [captureRate] millihertz. If [enableWaveform] is `true`, the captured
  /// samples will be broadcast via [visualizerWaveformStream]. If [enableFft]
  /// is `true`, the FFT data for each capture will be broadcast via
  /// [visualizerFftStream]. You should call [stopVisualizer] to stop capturing
  /// audio data.
  Future<void> startVisualizer({
    bool enableWaveform = true,
    bool enableFft = true,
    int captureRate,
    int captureSize,
  }) async {
    await (await _platform).startVisualizer(_startVisualizerRequest =
        StartVisualizerRequest(
            enableWaveform: enableWaveform,
            enableFft: enableFft,
            captureRate: captureRate,
            captureSize: captureSize));
  }

  /// Stop capturing audio data for the visualizer.
  Future<void> stopVisualizer() async {
    _startVisualizerRequest = null;
    (await _platform).stopVisualizer(StopVisualizerRequest());
  }

  /// Release all resources associated with this player. You must invoke this
  /// after you are done with the player.
  Future<void> dispose() async {
    if (_disposed) return;
    _disposed = true;
    await _visualizerWaveformSubscription?.cancel();
    await _visualizerFftSubscription?.cancel();
    await _visualizerWaveformSubject.close();
    await _visualizerFftSubject.close();
    if (_nativePlatform != null) {
      await _disposePlatform(await _nativePlatform!);
      _nativePlatform = null;
    }
    if (_idlePlatform != null) {
      await _disposePlatform(_idlePlatform!);
      _idlePlatform = null;
    }
    _audioSource = null;
    _audioSources.values.forEach((s) => s._dispose());
    _audioSources.clear();
    _proxy?.stop();
    await _durationSubject.close();
    await _loopModeSubject.close();
    await _shuffleModeEnabledSubject.close();
    await _playingSubject.close();
    await _volumeSubject.close();
    await _speedSubject.close();
    await _sequenceSubject.close();
    await _shuffleIndicesSubject.close();
  }

  /// Switch to using the native platform when [active] is `true` and using the
  /// idle platform when [active] is `false`. If an audio source has been set,
  /// the returned future completes with its duration if known, or `null`
  /// otherwise.
  ///
  /// The platform will not switch if [active] == [_active] unless [force] is
  /// `true`.
  Future<Duration?>? _setPlatformActive(bool active,
      {Completer<void>? playCompleter, bool force = false}) {
    if (_disposed) return null;
    if (!force && (active == _active)) return _durationFuture;
    // This method updates _active and _platform before yielding to the next
    // task in the event loop.
    _active = active;
    final oldPlatformFuture = force ? null : _platform;
    final position = this.position;
    final currentIndex = this.currentIndex;
    final audioSource = _audioSource;
    final durationCompleter = Completer<Duration?>();
    _platform = Future<AudioPlayerPlatform>(() async {
      _playbackEventSubscription?.cancel();
<<<<<<< HEAD
      _visualizerWaveformSubscription?.cancel();
      _visualizerFftSubscription?.cancel();
      if (oldPlatformFuture != null) {
        final oldPlatform = await oldPlatformFuture;
=======
      if (!force) {
        final oldPlatform = await oldPlatformFuture!;
>>>>>>> 51ee9bbe
        if (oldPlatform != _idlePlatform) {
          await _disposePlatform(oldPlatform);
        }
      }
      if (_disposed) return _platform;
      // During initialisation, we must only use this platform reference in case
      // _platform is updated again during initialisation.
      final platform = active
          ? await (_nativePlatform =
              JustAudioPlatform.instance.init(InitRequest(id: _id)))
<<<<<<< HEAD
          : _idlePlatform;
      _visualizerWaveformSubscription =
          platform.visualizerWaveformStream.listen((message) {
        _visualizerWaveformSubject.add(VisualizerWaveformCapture(
          samplingRate: message.samplingRate,
          data: message.data,
        ));
      });
      _visualizerFftSubscription = platform.visualizerFftStream
          .listen((message) => _visualizerFftSubject.add(VisualizerFftCapture(
                samplingRate: message.samplingRate,
                data: message.data,
              )));
=======
          : _idlePlatform!;
>>>>>>> 51ee9bbe
      _playbackEventSubscription =
          platform.playbackEventMessageStream.listen((message) {
        var duration = message.duration;
        var index = message.currentIndex ?? currentIndex;
        if (index != null && sequence != null && index < sequence!.length) {
          if (duration == null) {
            duration = sequence![index].duration;
          } else {
            sequence![index].duration = duration;
          }
        }
        final playbackEvent = PlaybackEvent(
          processingState:
              ProcessingState.values[message.processingState.index],
          updateTime: message.updateTime,
          updatePosition: message.updatePosition,
          bufferedPosition: message.bufferedPosition,
          duration: duration,
          icyMetadata: message.icyMetadata == null
              ? null
              : IcyMetadata._fromMessage(message.icyMetadata!),
          currentIndex: index,
          androidAudioSessionId: message.androidAudioSessionId,
        );
        _durationFuture = Future.value(playbackEvent.duration);
        if (playbackEvent.duration != _playbackEvent.duration) {
          _durationSubject.add(playbackEvent.duration);
        }
        _playbackEventSubject.add(_playbackEvent = playbackEvent);
      }, onError: _playbackEventSubject.addError);

      if (active) {
        final automaticallyWaitsToMinimizeStalling =
            this.automaticallyWaitsToMinimizeStalling;
        final playing = this.playing;
        // To avoid a glitch in ExoPlayer, ensure that any requested audio
        // attributes are set before loading the audio source.
        if (_androidApplyAudioAttributes) {
          final audioSession = await AudioSession.instance;
          _androidAudioAttributes ??=
              audioSession.configuration?.androidAudioAttributes;
        }
        if (_androidAudioAttributes != null) {
          await _internalSetAndroidAudioAttributes(
              platform, _androidAudioAttributes!);
        }
        if (!automaticallyWaitsToMinimizeStalling) {
          // Only set if different from default.
          await platform.setAutomaticallyWaitsToMinimizeStalling(
              SetAutomaticallyWaitsToMinimizeStallingRequest(
                  enabled: automaticallyWaitsToMinimizeStalling));
        }
        if (_startVisualizerRequest != null) {
          await platform.startVisualizer(_startVisualizerRequest);
        }
        await platform.setVolume(SetVolumeRequest(volume: volume));
        await platform.setSpeed(SetSpeedRequest(speed: speed));
        await platform.setLoopMode(SetLoopModeRequest(
            loopMode: LoopModeMessage.values[loopMode.index]));
        await platform.setShuffleMode(SetShuffleModeRequest(
            shuffleMode: shuffleModeEnabled
                ? ShuffleModeMessage.all
                : ShuffleModeMessage.none));
        if (playing) {
          _sendPlayRequest(platform, playCompleter);
        }
      }
      if (audioSource != null) {
        try {
          final duration = await _load(platform, _audioSource!,
              initialSeekValues: _initialSeekValues ??
                  _InitialSeekValues(position: position, index: currentIndex));
          durationCompleter.complete(duration);
        } catch (e, stackTrace) {
          _audioSource = null;
          durationCompleter.completeError(e, stackTrace);
        }
      } else {
        durationCompleter.complete(null);
      }

      return platform;
    });
    return durationCompleter.future;
  }

  /// Dispose of the given platform.
  Future<void> _disposePlatform(AudioPlayerPlatform platform) async {
    if (platform is _IdleAudioPlayer) {
      await platform.dispose(DisposeRequest());
    } else {
      _nativePlatform = null;
      try {
        await JustAudioPlatform.instance
            .disposePlayer(DisposePlayerRequest(id: _id));
      } catch (e) {
        // Fallback if disposePlayer hasn't been implemented.
        await platform.dispose(DisposeRequest());
      }
    }
  }

  /// Clears the plugin's internal asset cache directory. Call this when the
  /// app's assets have changed to force assets to be re-fetched from the asset
  /// bundle.
  static Future<void> clearAssetCache() async {
    if (kIsWeb) return;
    await for (var file in (await _getCacheDir()).list()) {
      await file.delete(recursive: true);
    }
  }
}

/// Captures the details of any error accessing, loading or playing an audio
/// source, including an invalid or inaccessible URL, or an audio encoding that
/// could not be understood.
class PlayerException {
  /// On iOS and macOS, maps to `NSError.code`. On Android, maps to
  /// `ExoPlaybackException.type`. On Web, maps to `MediaError.code`.
  final int code;

  /// On iOS and macOS, maps to `NSError.localizedDescription`. On Android,
  /// maps to `ExoPlaybackException.getMessage()`. On Web, a generic message
  /// is provided.
  final String? message;

  PlayerException(this.code, this.message);

  @override
  String toString() => "($code) $message";
}

/// An error that occurs when one operation on the player has been interrupted
/// (e.g. by another simultaneous operation).
class PlayerInterruptedException {
  final String? message;

  PlayerInterruptedException(this.message);

  @override
  String toString() => "$message";
}

/// A capture of audio waveform data.
class VisualizerWaveformCapture {
  /// The sampling rate of the capture.
  final int samplingRate;

  /// The waveform data.
  final Uint8List data;

  VisualizerWaveformCapture({
    @required this.samplingRate,
    @required this.data,
  });
}

/// A capture of audio FFT data.
class VisualizerFftCapture {
  /// The sampling rate of the capture.
  final int samplingRate;

  /// The FFT data.
  final Uint8List data;

  VisualizerFftCapture({
    @required this.samplingRate,
    @required this.data,
  });
}

/// Encapsulates the playback state and current position of the player.
class PlaybackEvent {
  /// The current processing state.
  final ProcessingState processingState;

  /// When the last time a position discontinuity happened, as measured in time
  /// since the epoch.
  final DateTime updateTime;

  /// The position at [updateTime].
  final Duration updatePosition;

  /// The buffer position.
  final Duration bufferedPosition;

  /// The media duration, or `null` if unknown.
  final Duration? duration;

  /// The latest ICY metadata received through the audio stream if available.
  final IcyMetadata? icyMetadata;

  /// The index of the currently playing item, or `null` if no item is selected.
  final int? currentIndex;

  /// The current Android AudioSession ID if set.
  final int? androidAudioSessionId;

  PlaybackEvent({
    this.processingState = ProcessingState.idle,
    DateTime? updateTime,
    this.updatePosition = Duration.zero,
    this.bufferedPosition = Duration.zero,
    this.duration,
    this.icyMetadata,
    this.currentIndex,
    this.androidAudioSessionId,
  }) : updateTime = updateTime ?? DateTime.now();

  /// Returns a copy of this event with given properties replaced.
  PlaybackEvent copyWith({
    ProcessingState? processingState,
    DateTime? updateTime,
    Duration? updatePosition,
    Duration? bufferedPosition,
    double? speed,
    Duration? duration,
    IcyMetadata? icyMetadata,
    int? currentIndex,
    int? androidAudioSessionId,
  }) =>
      PlaybackEvent(
        processingState: processingState ?? this.processingState,
        updateTime: updateTime ?? this.updateTime,
        updatePosition: updatePosition ?? this.updatePosition,
        bufferedPosition: bufferedPosition ?? this.bufferedPosition,
        duration: duration ?? this.duration,
        icyMetadata: icyMetadata ?? this.icyMetadata,
        currentIndex: currentIndex ?? this.currentIndex,
        androidAudioSessionId:
            androidAudioSessionId ?? this.androidAudioSessionId,
      );

  @override
  String toString() =>
      "{processingState=$processingState, updateTime=$updateTime, updatePosition=$updatePosition}";
}

/// Enumerates the different processing states of a player.
enum ProcessingState {
  /// The player has not loaded an [AudioSource].
  idle,

  /// The player is loading an [AudioSource].
  loading,

  /// The player is buffering audio and unable to play.
  buffering,

  /// The player is has enough audio buffered and is able to play.
  ready,

  /// The player has reached the end of the audio.
  completed,
}

/// Encapsulates the playing and processing states. These two states vary
/// orthogonally, and so if [processingState] is [ProcessingState.buffering],
/// you can check [playing] to determine whether the buffering occurred while
/// the player was playing or while the player was paused.
class PlayerState {
  /// Whether the player will play when [processingState] is
  /// [ProcessingState.ready].
  final bool playing;

  /// The current processing state of the player.
  final ProcessingState processingState;

  PlayerState(this.playing, this.processingState);

  @override
  String toString() => 'playing=$playing,processingState=$processingState';

  @override
  int get hashCode => toString().hashCode;

  @override
  bool operator ==(dynamic other) =>
      other is PlayerState &&
      other.playing == playing &&
      other.processingState == processingState;
}

class IcyInfo {
  final String? title;
  final String? url;

  static IcyInfo _fromMessage(IcyInfoMessage message) => IcyInfo(
        title: message.title,
        url: message.url,
      );

  IcyInfo({required this.title, required this.url});

  @override
  String toString() => 'title=$title,url=$url';

  @override
  int get hashCode => toString().hashCode;

  @override
  bool operator ==(dynamic other) =>
      other is IcyInfo && other.toString() == toString();
}

class IcyHeaders {
  final int? bitrate;
  final String? genre;
  final String? name;
  final int? metadataInterval;
  final String? url;
  final bool? isPublic;

  static IcyHeaders _fromMessage(IcyHeadersMessage message) => IcyHeaders(
        bitrate: message.bitrate,
        genre: message.genre,
        name: message.name,
        metadataInterval: message.metadataInterval,
        url: message.url,
        isPublic: message.isPublic,
      );

  IcyHeaders({
    required this.bitrate,
    required this.genre,
    required this.name,
    required this.metadataInterval,
    required this.url,
    required this.isPublic,
  });

  @override
  String toString() =>
      'bitrate=$bitrate,genre=$genre,name=$name,metadataInterval=$metadataInterval,url=$url,isPublic=$isPublic';

  @override
  int get hashCode => toString().hashCode;

  @override
  bool operator ==(dynamic other) =>
      other is IcyHeaders && other.toString() == toString();
}

class IcyMetadata {
  final IcyInfo? info;
  final IcyHeaders? headers;

  static IcyMetadata _fromMessage(IcyMetadataMessage message) => IcyMetadata(
        info: message.info == null ? null : IcyInfo._fromMessage(message.info!),
        headers: message.headers == null
            ? null
            : IcyHeaders._fromMessage(message.headers!),
      );

  IcyMetadata({required this.info, required this.headers});

  @override
  int get hashCode => info.hashCode ^ headers.hashCode;

  @override
  bool operator ==(dynamic other) =>
      other is IcyMetadata && other.info == info && other.headers == headers;
}

/// Encapsulates the [sequence] and [currentIndex] state and ensures
/// consistency such that [currentIndex] is within the range of
/// `sequence.length`. If `sequence.length` is 0, then [currentIndex] is also
/// 0.
class SequenceState {
  /// The sequence of the current [AudioSource].
  final List<IndexedAudioSource> sequence;

  /// The index of the current source in the sequence.
  final int currentIndex;

  /// The current shuffle order
  final List<int> shuffleIndices;

  /// Whether shuffle mode is enabled.
  final bool shuffleModeEnabled;

  /// The current loop mode.
  final LoopMode loopMode;

  SequenceState(this.sequence, this.currentIndex, this.shuffleIndices,
      this.shuffleModeEnabled, this.loopMode);

  /// The current source in the sequence.
  IndexedAudioSource? get currentSource =>
      sequence.isEmpty ? null : sequence[currentIndex];

  /// The effective sequence. This is equivalent to [sequence]. If
  /// [shuffleModeEnabled] is true, this is modulated by [shuffleIndices].
  List<IndexedAudioSource> get effectiveSequence => shuffleModeEnabled
      ? shuffleIndices.map((i) => sequence[i]).toList()
      : sequence;
}

/// A local proxy HTTP server for making remote GET requests with headers.
class _ProxyHttpServer {
  late HttpServer _server;

  /// Maps request keys to [_ProxyHandler]s.
  final Map<String, _ProxyHandler> _handlerMap = {};

  /// The port this server is bound to on localhost. This is set only after
  /// [start] has completed.
  int get port => _server.port;

  /// Register a [UriAudioSource] to be served through this proxy. This may be
  /// called only after [start] has completed.
  Uri addUriAudioSource(UriAudioSource source) {
    final uri = source.uri;
    final headers = <String, String>{};
    if (source.headers != null) {
      headers.addAll(source.headers!.cast<String, String>());
    }
    if (source._player!._userAgent != null) {
      headers['user-agent'] = source._player!._userAgent!;
    }
    final path = _requestKey(uri);
    _handlerMap[path] = _proxyHandlerForUri(uri, headers);
    return uri.replace(
      scheme: 'http',
      host: InternetAddress.loopbackIPv4.address,
      port: port,
    );
  }

  /// Register a [StreamAudioSource] to be served through this proxy. This may
  /// be called only after [start] has completed.
  Uri addStreamAudioSource(StreamAudioSource source) {
    final uri = _sourceUri(source);
    final path = _requestKey(uri);
    _handlerMap[path] = _proxyHandlerForSource(source);
    return uri;
  }

  Uri _sourceUri(StreamAudioSource source) => Uri.http(
      '${InternetAddress.loopbackIPv4.address}:$port', '/id/${source._id}');

  /// A unique key for each request that can be processed by this proxy,
  /// made up of the URL path and query string. It is not possible to
  /// simultaneously track requests that have the same URL path and query
  /// but differ in other respects such as the port or headers.
  String _requestKey(Uri uri) => '${uri.path}?${uri.query}';

  /// Starts the server.
  Future start() async {
    _server = await HttpServer.bind(InternetAddress.loopbackIPv4, 0);
    _server.listen((request) async {
      if (request.method == 'GET') {
        final uriPath = _requestKey(request.uri);
        final handler = _handlerMap[uriPath]!;
        handler(request);
      }
    });
  }

  /// Stops the server
  Future stop() => _server.close();
}

/// Encapsulates the start and end of an HTTP range request.
class _HttpRangeRequest {
  /// The starting byte position of the range request.
  final int start;

  /// The last byte position of the range request, or `null` if requesting
  /// until the end of the media.
  final int? end;

  /// The end byte position (exclusive), defaulting to `null`.
  int? get endEx => end == null ? null : end! + 1;

  _HttpRangeRequest(this.start, this.end);

  /// Creates an [_HttpRange] from [header].
  static _HttpRangeRequest? parse(List<String>? header) {
    if (header == null || header.isEmpty) return null;
    final match = RegExp(r'^bytes=(\d+)(-(\d+)?)?').firstMatch(header.first);
    if (match == null) return null;
    int? intGroup(int i) => match[i] != null ? int.parse(match[i]!) : null;
    return _HttpRangeRequest(intGroup(1)!, intGroup(3));
  }
}

/// Encapsulates the range information in an HTTP range response.
class _HttpRange {
  /// The starting byte position of the range.
  final int start;

  /// The last byte position of the range, or `null` if until the end of the
  /// media.
  final int? end;

  /// The total number of bytes in the entire media.
  final int? fullLength;

  _HttpRange(this.start, this.end, this.fullLength);

  /// The end byte position (exclusive), defaulting to [fullLength].
  int? get endEx => end == null ? fullLength : end! + 1;

  /// The number of bytes requested.
  int? get length => endEx == null ? null : endEx! - start;

  /// The content-range header value to use in HTTP responses.
  String get contentRangeHeader =>
      'bytes $start-${end?.toString() ?? ""}/$fullLength';
}

/// Specifies a source of audio to be played. Audio sources are composable
/// using the subclasses of this class. The same [AudioSource] instance should
/// not be used simultaneously by more than one [AudioPlayer].
abstract class AudioSource {
  final String _id;
  AudioPlayer? _player;

  /// Creates an [AudioSource] from a [Uri] with optional headers by
  /// attempting to guess the type of stream. On iOS, this uses Apple's SDK to
  /// automatically detect the stream type. On Android, the type of stream will
  /// be guessed from the extension.
  ///
  /// If you are loading DASH or HLS streams that do not have standard "mpd" or
  /// "m3u8" extensions in their URIs, this method will fail to detect the
  /// stream type on Android. If you know in advance what type of audio stream
  /// it is, you should instantiate [DashAudioSource] or [HlsAudioSource]
  /// directly.
  ///
  /// If headers are set, just_audio will create a cleartext local HTTP proxy on
  /// your device to forward HTTP requests with headers included.
  static UriAudioSource uri(Uri uri,
      {Map<String, String>? headers, dynamic tag}) {
    bool hasExtension(Uri uri, String extension) =>
        uri.path.toLowerCase().endsWith('.$extension') ||
        uri.fragment.toLowerCase().endsWith('.$extension');
    if (hasExtension(uri, 'mpd')) {
      return DashAudioSource(uri, headers: headers, tag: tag);
    } else if (hasExtension(uri, 'm3u8')) {
      return HlsAudioSource(uri, headers: headers, tag: tag);
    } else {
      return ProgressiveAudioSource(uri, headers: headers, tag: tag);
    }
  }

  AudioSource() : _id = _uuid.v4();

  @mustCallSuper
  Future<void> _setup(AudioPlayer player) async {
    _player = player;
    player._registerAudioSource(this);
  }

  void _shuffle({int? initialIndex});

  @mustCallSuper
  void _dispose() {
    // Without this we might make _player "late".
    _player = null;
  }

  AudioSourceMessage _toMessage();

  bool get _requiresProxy;

  List<IndexedAudioSource> get sequence;

  List<int> get shuffleIndices;

  @override
  int get hashCode => _id.hashCode;

  @override
  bool operator ==(dynamic other) => other is AudioSource && other._id == _id;
}

/// An [AudioSource] that can appear in a sequence.
abstract class IndexedAudioSource extends AudioSource {
  final dynamic tag;
  Duration? duration;

  IndexedAudioSource(this.tag, {this.duration});

  @override
  void _shuffle({int? initialIndex}) {}

  @override
  List<IndexedAudioSource> get sequence => [this];

  @override
  List<int> get shuffleIndices => [0];
}

/// An abstract class representing audio sources that are loaded from a URI.
abstract class UriAudioSource extends IndexedAudioSource {
  final Uri uri;
  final Map<String, String>? headers;
  Uri? _overrideUri;

  UriAudioSource(this.uri, {this.headers, dynamic tag, Duration? duration})
      : super(tag, duration: duration);

  /// If [uri] points to an asset, this gives us [_overrideUri] which is the URI
  /// of the copied asset on the filesystem, otherwise it gives us the original
  /// [uri].
  Uri get _effectiveUri => _overrideUri ?? uri;

  @override
  Future<void> _setup(AudioPlayer player) async {
    await super._setup(player);
    if (uri.scheme == 'asset') {
      _overrideUri = await _loadAsset(uri.pathSegments.join('/'));
    } else if (headers != null || player._userAgent != null) {
      _overrideUri = player._proxy!.addUriAudioSource(this);
    }
  }

  Future<Uri> _loadAsset(String assetPath) async {
    if (kIsWeb) {
      // Mapping from extensions to content types for the web player. If an
      // extension is missing, please submit a pull request.
      const mimeTypes = {
        '.aac': 'audio/aac',
        '.mp3': 'audio/mpeg',
        '.ogg': 'audio/ogg',
        '.opus': 'audio/opus',
        '.wav': 'audio/wav',
        '.weba': 'audio/webm',
        '.mp4': 'audio/mp4',
        '.m4a': 'audio/mp4',
        '.aif': 'audio/x-aiff',
        '.aifc': 'audio/x-aiff',
        '.aiff': 'audio/x-aiff',
        '.m3u': 'audio/x-mpegurl',
      };
      // Default to 'audio/mpeg'
      final mimeType =
          mimeTypes[p.extension(assetPath).toLowerCase()] ?? 'audio/mpeg';
      return _encodeDataUrl(
          base64
              .encode((await rootBundle.load(assetPath)).buffer.asUint8List()),
          mimeType);
    } else {
      // For non-web platforms, extract the asset into a cache file and pass
      // that to the player.
      final file = await _getCacheFile(assetPath);
      // Not technically inter-isolate-safe, although low risk. Could consider
      // locking the file or creating a separate lock file.
      if (!file.existsSync()) {
        file.createSync(recursive: true);
        await file.writeAsBytes(
            (await rootBundle.load(assetPath)).buffer.asUint8List());
      }
      return Uri.file(file.path);
    }
  }

  /// Get file for caching asset media with proper extension
  Future<File> _getCacheFile(final String assetPath) async => File(p.joinAll([
        (await _getCacheDir()).path,
        'assets',
        ...Uri.parse(assetPath).pathSegments,
      ]));

  @override
  bool get _requiresProxy => headers != null && !kIsWeb;
}

/// An [AudioSource] representing a regular media file such as an MP3 or M4A
/// file. The following URI schemes are supported:
///
/// * file: loads from a local file (provided you give your app permission to
/// access that file).
/// * asset: loads from a Flutter asset (not supported on Web).
/// * http(s): loads from an HTTP(S) resource.
///
/// On platforms except for the web, the supplied [headers] will be passed with
/// the HTTP(S) request.
///
/// If headers are set, just_audio will create a cleartext local HTTP proxy on
/// your device to forward HTTP requests with headers included.
class ProgressiveAudioSource extends UriAudioSource {
  ProgressiveAudioSource(Uri uri,
      {Map<String, String>? headers, dynamic tag, Duration? duration})
      : super(uri, headers: headers, tag: tag, duration: duration);

  @override
  AudioSourceMessage _toMessage() => ProgressiveAudioSourceMessage(
      id: _id, uri: _effectiveUri.toString(), headers: headers);
}

/// An [AudioSource] representing a DASH stream. The following URI schemes are
/// supported:
///
/// * file: loads from a local file (provided you give your app permission to
/// access that file).
/// * asset: loads from a Flutter asset (not supported on Web).
/// * http(s): loads from an HTTP(S) resource.
///
/// On platforms except for the web, the supplied [headers] will be passed with
/// the HTTP(S) request. Currently headers are not recursively applied to items
/// the HTTP(S) request. Currently headers are not applied recursively.
///
/// If headers are set, just_audio will create a cleartext local HTTP proxy on
/// your device to forward HTTP requests with headers included.
class DashAudioSource extends UriAudioSource {
  DashAudioSource(Uri uri,
      {Map<String, String>? headers, dynamic tag, Duration? duration})
      : super(uri, headers: headers, tag: tag, duration: duration);

  @override
  AudioSourceMessage _toMessage() => DashAudioSourceMessage(
      id: _id, uri: _effectiveUri.toString(), headers: headers);
}

/// An [AudioSource] representing an HLS stream. The following URI schemes are
/// supported:
///
/// * file: loads from a local file (provided you give your app permission to
/// access that file).
/// * asset: loads from a Flutter asset (not supported on Web).
/// * http(s): loads from an HTTP(S) resource.
///
/// On platforms except for the web, the supplied [headers] will be passed with
/// the HTTP(S) request. Currently headers are not applied recursively.
///
/// If headers are set, just_audio will create a cleartext local HTTP proxy on
/// your device to forward HTTP requests with headers included.
class HlsAudioSource extends UriAudioSource {
  HlsAudioSource(Uri uri,
      {Map<String, String>? headers, dynamic tag, Duration? duration})
      : super(uri, headers: headers, tag: tag, duration: duration);

  @override
  AudioSourceMessage _toMessage() => HlsAudioSourceMessage(
      id: _id, uri: _effectiveUri.toString(), headers: headers);
}

/// An [AudioSource] representing a concatenation of multiple audio sources to
/// be played in succession. This can be used to create playlists. Playback
/// between items will be gapless on Android, iOS and macOS, while there will
/// be a slight gap on Web.
///
/// (Untested) Audio sources can be dynamically added, removed and reordered
/// while the audio is playing.
class ConcatenatingAudioSource extends AudioSource {
  final List<AudioSource> children;
  final bool useLazyPreparation;
  final ShuffleOrder _shuffleOrder;

  /// Creates a [ConcatenatingAudioSorce] with the specified [children]. If
  /// [useLazyPreparation] is `true`, children will be loaded/buffered as late
  /// as possible before needed for playback (currently supported on Android
  /// only). When [AudioPlayer.shuffleModeEnabled] is `true`, [shuffleOrder]
  /// will be used to determine the playback order (defaulting to
  /// [DefaultShuffleOrder]).
  ConcatenatingAudioSource({
    required this.children,
    this.useLazyPreparation = true,
    ShuffleOrder? shuffleOrder,
  }) : _shuffleOrder = shuffleOrder ?? DefaultShuffleOrder()
          ..insert(0, children.length);

  @override
  Future<void> _setup(AudioPlayer player) async {
    await super._setup(player);
    for (var source in children) {
      await source._setup(player);
    }
  }

  @override
  void _shuffle({int? initialIndex}) {
    int? localInitialIndex;
    // si = index in [sequence]
    // ci = index in [children] array.
    for (var ci = 0, si = 0; ci < children.length; ci++) {
      final child = children[ci];
      final childLength = child.sequence.length;
      final initialIndexWithinThisChild = initialIndex != null &&
          initialIndex >= si &&
          initialIndex < si + childLength;
      if (initialIndexWithinThisChild) {
        localInitialIndex = ci;
      }
      final childInitialIndex =
          initialIndexWithinThisChild ? (initialIndex! - si) : null;
      child._shuffle(initialIndex: childInitialIndex);
      si += childLength;
    }
    _shuffleOrder.shuffle(initialIndex: localInitialIndex);
  }

  /// (Untested) Appends an [AudioSource].
  Future<void> add(AudioSource audioSource) async {
    final index = children.length;
    children.add(audioSource);
    _shuffleOrder.insert(index, 1);
    if (_player != null) {
      _player!._broadcastSequence();
      await audioSource._setup(_player!);
      await (await _player!._platform).concatenatingInsertAll(
          ConcatenatingInsertAllRequest(
              id: _id,
              index: index,
              children: [audioSource._toMessage()],
              shuffleOrder: List.of(_shuffleOrder.indices)));
    }
  }

  /// (Untested) Inserts an [AudioSource] at [index].
  Future<void> insert(int index, AudioSource audioSource) async {
    children.insert(index, audioSource);
    _shuffleOrder.insert(index, 1);
    if (_player != null) {
      _player!._broadcastSequence();
      await audioSource._setup(_player!);
      await (await _player!._platform).concatenatingInsertAll(
          ConcatenatingInsertAllRequest(
              id: _id,
              index: index,
              children: [audioSource._toMessage()],
              shuffleOrder: List.of(_shuffleOrder.indices)));
    }
  }

  /// (Untested) Appends multiple [AudioSource]s.
  Future<void> addAll(List<AudioSource> children) async {
    final index = this.children.length;
    this.children.addAll(children);
    _shuffleOrder.insert(index, children.length);
    if (_player != null) {
      _player!._broadcastSequence();
      for (var child in children) {
        await child._setup(_player!);
      }
      await (await _player!._platform).concatenatingInsertAll(
          ConcatenatingInsertAllRequest(
              id: _id,
              index: index,
              children: children.map((child) => child._toMessage()).toList(),
              shuffleOrder: List.of(_shuffleOrder.indices)));
    }
  }

  /// (Untested) Insert multiple [AudioSource]s at [index].
  Future<void> insertAll(int index, List<AudioSource> children) async {
    this.children.insertAll(index, children);
    _shuffleOrder.insert(index, children.length);
    if (_player != null) {
      _player!._broadcastSequence();
      for (var child in children) {
        await child._setup(_player!);
      }
      await (await _player!._platform).concatenatingInsertAll(
          ConcatenatingInsertAllRequest(
              id: _id,
              index: index,
              children: children.map((child) => child._toMessage()).toList(),
              shuffleOrder: List.of(_shuffleOrder.indices)));
    }
  }

  /// (Untested) Dynmaically remove an [AudioSource] at [index] after this
  /// [ConcatenatingAudioSource] has already been loaded.
  Future<void> removeAt(int index) async {
    children.removeAt(index);
    _shuffleOrder.removeRange(index, index + 1);
    if (_player != null) {
      _player!._broadcastSequence();
      await (await _player!._platform).concatenatingRemoveRange(
          ConcatenatingRemoveRangeRequest(
              id: _id,
              startIndex: index,
              endIndex: index + 1,
              shuffleOrder: List.of(_shuffleOrder.indices)));
    }
  }

  /// (Untested) Removes a range of [AudioSource]s from index [start] inclusive
  /// to [end] exclusive.
  Future<void> removeRange(int start, int end) async {
    children.removeRange(start, end);
    _shuffleOrder.removeRange(start, end);
    if (_player != null) {
      _player!._broadcastSequence();
      await (await _player!._platform).concatenatingRemoveRange(
          ConcatenatingRemoveRangeRequest(
              id: _id,
              startIndex: start,
              endIndex: end,
              shuffleOrder: List.of(_shuffleOrder.indices)));
    }
  }

  /// (Untested) Moves an [AudioSource] from [currentIndex] to [newIndex].
  Future<void> move(int currentIndex, int newIndex) async {
    children.insert(newIndex, children.removeAt(currentIndex));
    _shuffleOrder.removeRange(currentIndex, currentIndex + 1);
    _shuffleOrder.insert(newIndex, 1);
    if (_player != null) {
      _player!._broadcastSequence();
      await (await _player!._platform).concatenatingMove(
          ConcatenatingMoveRequest(
              id: _id,
              currentIndex: currentIndex,
              newIndex: newIndex,
              shuffleOrder: List.of(_shuffleOrder.indices)));
    }
  }

  /// (Untested) Removes all [AudioSource]s.
  Future<void> clear() async {
    children.clear();
    _shuffleOrder.clear();
    if (_player != null) {
      _player!._broadcastSequence();
      await (await _player!._platform).concatenatingRemoveRange(
          ConcatenatingRemoveRangeRequest(
              id: _id,
              startIndex: 0,
              endIndex: children.length,
              shuffleOrder: List.of(_shuffleOrder.indices)));
    }
  }

  /// The number of [AudioSource]s.
  int get length => children.length;

  AudioSource operator [](int index) => children[index];

  @override
  List<IndexedAudioSource> get sequence =>
      children.expand((s) => s.sequence).toList();

  @override
  List<int> get shuffleIndices {
    var offset = 0;
    final childIndicesList = <List<int>>[];
    for (var child in children) {
      final childIndices = child.shuffleIndices.map((i) => i + offset).toList();
      childIndicesList.add(childIndices);
      offset += childIndices.length;
    }
    final indices = <int>[];
    for (var index in _shuffleOrder.indices) {
      indices.addAll(childIndicesList[index]);
    }
    return indices;
  }

  @override
  bool get _requiresProxy => children.any((source) => source._requiresProxy);

  @override
  AudioSourceMessage _toMessage() => ConcatenatingAudioSourceMessage(
      id: _id,
      children: children.map((child) => child._toMessage()).toList(),
      useLazyPreparation: useLazyPreparation,
      shuffleOrder: _shuffleOrder.indices);
}

/// An [AudioSource] that clips the audio of a [UriAudioSource] between a
/// certain start and end time.
class ClippingAudioSource extends IndexedAudioSource {
  final UriAudioSource child;
  final Duration? start;
  final Duration? end;

  /// Creates an audio source that clips [child] to the range [start]..[end],
  /// where [start] and [end] default to the beginning and end of the original
  /// [child] source.
  ClippingAudioSource({
    required this.child,
    this.start,
    this.end,
    dynamic tag,
    Duration? duration,
  }) : super(tag, duration: duration);

  @override
  Future<void> _setup(AudioPlayer player) async {
    await super._setup(player);
    await child._setup(player);
  }

  @override
  bool get _requiresProxy => child._requiresProxy;

  @override
  AudioSourceMessage _toMessage() => ClippingAudioSourceMessage(
      id: _id,
      child: child._toMessage() as UriAudioSourceMessage,
      start: start,
      end: end);
}

// An [AudioSource] that loops a nested [AudioSource] a finite number of times.
// NOTE: this can be inefficient when using a large loop count. If you wish to
// loop an infinite number of times, use [AudioPlayer.setLoopMode].
class LoopingAudioSource extends AudioSource {
  AudioSource child;
  final int count;

  LoopingAudioSource({
    required this.child,
    required this.count,
  }) : super();

  @override
  Future<void> _setup(AudioPlayer player) async {
    await super._setup(player);
    await child._setup(player);
  }

  @override
  void _shuffle({int? initialIndex}) {}

  @override
  List<IndexedAudioSource> get sequence =>
      List.generate(count, (i) => child).expand((s) => s.sequence).toList();

  @override
  List<int> get shuffleIndices => List.generate(count, (i) => i);

  @override
  bool get _requiresProxy => child._requiresProxy;

  @override
  AudioSourceMessage _toMessage() => LoopingAudioSourceMessage(
      id: _id, child: child._toMessage(), count: count);
}

Uri _encodeDataUrl(String base64Data, String mimeType) =>
    Uri.parse('data:$mimeType;base64,$base64Data');

/// An [AudioSource] that provides audio dynamically. Subclasses must override
/// [request] to provide the encoded audio data. This API is experimental.
@experimental
abstract class StreamAudioSource extends IndexedAudioSource {
  Uri? _uri;
  StreamAudioSource(dynamic tag) : super(tag);

  @override
  Future<void> _setup(AudioPlayer player) async {
    await super._setup(player);
    if (kIsWeb) {
      final response = await request();
      _uri = _encodeDataUrl(await base64.encoder.bind(response.stream).join(),
          response.contentType);
    } else {
      _uri = player._proxy!.addStreamAudioSource(this);
    }
  }

  /// Used by the player to request a byte range of encoded audio data in small
  /// chunks, from byte position [start] inclusive (or from the beginning of the
  /// audio data if not specified) to [end] exclusive (or the end of the audio
  /// data if not specified).
  Future<StreamAudioResponse> request([int? start, int? end]);

  @override
  bool get _requiresProxy => !kIsWeb;

  @override
  AudioSourceMessage _toMessage() => ProgressiveAudioSourceMessage(
      id: _id, uri: _uri.toString(), headers: null);
}

/// The response for a [StreamAudioSource]. This API is experimental.
@experimental
class StreamAudioResponse {
  /// The total number of bytes available.
  final int sourceLength;

  /// The number of bytes returned in this response.
  final int contentLength;

  /// The starting byte position of the response data.
  final int offset;

  /// The MIME type of the audio.
  final String contentType;

  /// The audio content returned by this response.
  final Stream<List<int>> stream;

  StreamAudioResponse({
    required this.sourceLength,
    required this.contentLength,
    required this.offset,
    required this.stream,
    required this.contentType,
  });
}

/// This is an experimental audio source that caches the audio while it is being
/// downloaded and played.
@experimental
class LockCachingAudioSource extends StreamAudioSource {
  Future<HttpClientResponse>? _response;
  final Uri uri;
  final Map<String, String>? headers;
  final Future<File> _cacheFile;
  int _progress = 0;
  final _requests = <_StreamingByteRangeRequest>[];

  /// Creates a [LockCachingAudioSource] to that provides [uri] to the player
  /// while simultaneously caching it to [cacheFile]. If no cache file is
  /// supplied, just_audio will allocate a cache file internally.
  ///
  /// If headers are set, just_audio will create a cleartext local HTTP proxy on
  /// your device to forward HTTP requests with headers included.
  LockCachingAudioSource(
    this.uri, {
    this.headers,
    File? cacheFile,
    dynamic tag,
  })  : _cacheFile =
            cacheFile != null ? Future.value(cacheFile) : _getCacheFile(uri),
        super(tag);

  /// Get file for caching [uri] with proper extension
  static Future<File> _getCacheFile(final Uri uri) async => File(p.joinAll([
        (await _getCacheDir()).path,
        'remote',
        sha256.convert(utf8.encode(uri.toString())).toString() +
            p.extension(uri.path),
      ]));

  Future<File> get _partialCacheFile async =>
      File('${(await _cacheFile).path}.part');

  /// We use this to record the original content type of the downloaded audio.
  /// NOTE: We could instead rely on the cache file extension, but the original
  /// URL might not provide a correct extension. As a fallback, we could map the
  /// MIME type to an extension but we will need a complete dictionary.
  Future<File> get _mimeFile async => File('${(await _cacheFile).path}.mime');

  Future<String> _readCachedMimeType() async {
    final file = await _mimeFile;
    if (file.existsSync()) {
      return (await _mimeFile).readAsString();
    } else {
      return 'audio/mpeg';
    }
  }

  /// Start downloading the whole audio file to the cache and fulfill byte-range
  /// requests during the download. There are 3 scenarios:
  ///
  /// 1. If the byte range request falls entirely within the cache region, it is
  /// fulfilled from the cache.
  /// 2. If the byte range request overlaps the cached region, the first part is
  /// fulfilled from the cache, and the region beyond the cache is fulfilled
  /// from a memory buffer of the downloaded data.
  /// 3. If the byte range request is entirely outside the cached region, a
  /// separate HTTP request is made to fulfill it while the download of the
  /// entire file continues in parallel.
  Future<HttpClientResponse> _fetch() async {
    final cacheFile = await _cacheFile;
    final partialCacheFile = await _partialCacheFile;
    final mimeType = await _readCachedMimeType();

    File getEffectiveCacheFile() =>
        partialCacheFile.existsSync() ? partialCacheFile : cacheFile;

    final httpClient = HttpClient();
    final httpRequest = await httpClient.getUrl(uri);
    if (headers != null) {
      httpRequest.headers.clear();
      headers!.forEach((name, value) => httpRequest.headers.set(name, value));
    }
    final response = await httpRequest.close();
    if (response.statusCode != 200) {
      httpClient.close();
      throw Exception('HTTP Status Error: ${response.statusCode}');
    }
    (await _partialCacheFile).createSync(recursive: true);
    // TODO: Should close sink after done, but it throws an error.
    // ignore: close_sinks
    final sink = (await _partialCacheFile).openWrite();
    var sourceLength = response.contentLength;
    final inProgressResponses = <_InProgressCacheResponse>[];
    late StreamSubscription subscription;
    //int percentProgress = 0;
    subscription = response.listen((data) async {
      _progress += data.length;
      //int newPercentProgress = 100 * _progress ~/ sourceLength;
      //if (newPercentProgress != percentProgress) {
      //  percentProgress = newPercentProgress;
      //  print("### Progress: $percentProgress%");
      //}
      sink.add(data);
      final readyRequests =
          _requests.where((request) => (request.start) < _progress).toList();
      final notReadyRequests =
          _requests.where((request) => (request.start) >= _progress).toList();
      // Add this live data to any responses in progress.
      for (var cacheResponse in inProgressResponses) {
        if (_progress >= cacheResponse.end) {
          // We've received enough data to fulfill the byte range request.
          cacheResponse.controller.add(
              data.sublist(0, data.length - (_progress - cacheResponse.end)));
          cacheResponse.controller.close();
        } else {
          cacheResponse.controller.add(data);
        }
      }
      if (_requests.isEmpty) return;
      // Prevent further data coming from the HTTP source until we have set up
      // an entry in inProgressResponses to continue receiving live HTTP data.
      subscription.pause();
      await sink.flush();
      // Process any requests that start within the cache.
      for (var request in readyRequests) {
        _requests.remove(request);
        final start = request.start;
        final end = request.end ?? sourceLength;
        Stream<List<int>> responseStream;
        if (end <= _progress) {
          responseStream = getEffectiveCacheFile().openRead(start, end);
        } else {
          final cacheResponse = _InProgressCacheResponse(end: end);
          inProgressResponses.add(cacheResponse);
          responseStream = Rx.concatEager([
            // NOTE: The cache file part of the stream must not overlap with
            // the live part. "_progress" should
            // to the cache file at the time
            getEffectiveCacheFile().openRead(start, _progress),
            cacheResponse.controller.stream,
          ]);
        }
        request.complete(StreamAudioResponse(
          sourceLength: sourceLength,
          contentLength: end - start,
          offset: start,
          contentType: mimeType,
          stream: responseStream,
        ));
      }
      subscription.resume();
      // Process any requests that start beyond the cache.
      for (var request in notReadyRequests) {
        _requests.remove(request);
        final start = request.start;
        final end = request.end ?? sourceLength;
        httpClient.getUrl(uri).then((httpRequest) async {
          if (headers != null) {
            httpRequest.headers.clear();
            headers!
                .forEach((name, value) => httpRequest.headers.set(name, value));
          }
          httpRequest.headers
              .set(HttpHeaders.rangeHeader, 'bytes=$start-${end - 1}');
          final response = await httpRequest.close();
          if (response.statusCode != 206) {
            httpClient.close();
            throw Exception('HTTP Status Error: ${response.statusCode}');
          }
          request.complete(StreamAudioResponse(
            sourceLength: sourceLength,
            contentLength: end - start,
            offset: start,
            contentType: mimeType,
            stream: response,
          ));
        });
      }
    }, onDone: () async {
      (await _partialCacheFile).renameSync((await _cacheFile).path);
      await subscription.cancel();
      httpClient.close();
    }, onError: (Object e, StackTrace stackTrace) async {
      print(stackTrace);
      (await _partialCacheFile).deleteSync();
      httpClient.close();
    });
    return response;
  }

  @override
  Future<StreamAudioResponse> request([int? start, int? end]) async {
    final cacheFile = await _cacheFile;
    start ??= 0;
    if (cacheFile.existsSync()) {
      final sourceLength = cacheFile.lengthSync();
      end ??= sourceLength;
      return StreamAudioResponse(
        sourceLength: sourceLength,
        contentLength: end - start,
        offset: start,
        contentType: await _readCachedMimeType(),
        stream: cacheFile.openRead(start, end),
      );
    }
    final byteRangeRequest = _StreamingByteRangeRequest(start, end);
    _requests.add(byteRangeRequest);
    _response ??= _fetch();
    return byteRangeRequest.future;
  }
}

/// When a byte range request on a [LockCachingAudioSource] overlaps partially
/// with the cache file and partially with the live HTTP stream, the consumer
/// needs to first consume the cached part before the live part. This class
/// provides a place to buffer the live part until the consumer reaches it, and
/// also keeps track of the [end] of the byte range so that the producer knows
/// when to stop adding data.
class _InProgressCacheResponse {
  // NOTE: This isn't necessarily memory efficient. Since the entire audio file
  // will likely be downloaded at a faster rate than the rate at which the
  // player is consuming audio data, it is also likely that this buffered data
  // will never be used.
  // TODO: Improve this code.
  // ignore: close_sinks
  final controller = ReplaySubject<List<int>>();
  final int end;
  _InProgressCacheResponse({
    required this.end,
  });
}

/// Request parameters for a [StreamingAudioSource].
class _StreamingByteRangeRequest {
  /// The start of the range request.
  final int start;

  /// The end of the range request.
  final int? end;

  /// Completes when the response is available.
  final _completer = Completer<StreamAudioResponse>();

  _StreamingByteRangeRequest(this.start, this.end);

  /// The response for this request.
  Future<StreamAudioResponse> get future => _completer.future;

  /// Completes this request with the given [response].
  void complete(StreamAudioResponse response) {
    _completer.complete(response);
  }
}

/// The type of functions that can handle HTTP requests sent to the proxy.
typedef _ProxyHandler = void Function(HttpRequest request);

/// A proxy handler for serving audio from a [StreamAudioSource].
_ProxyHandler _proxyHandlerForSource(StreamAudioSource source) {
  Future<void> handler(HttpRequest request) async {
    final rangeRequest =
        _HttpRangeRequest.parse(request.headers[HttpHeaders.rangeHeader]);

    request.response.headers.clear();
    request.response.headers.set(HttpHeaders.acceptRangesHeader, 'bytes');
    request.response.statusCode = rangeRequest == null ? 200 : 206;
    final sourceResponse =
        await source.request(rangeRequest?.start, rangeRequest?.endEx);
    final range = _HttpRange(rangeRequest?.start ?? 0, rangeRequest?.end,
        sourceResponse.sourceLength);
    request.response.contentLength = range.length!;
    request.response.headers
        .set(HttpHeaders.contentTypeHeader, sourceResponse.contentType);
    if (rangeRequest != null) {
      request.response.headers
          .set(HttpHeaders.contentRangeHeader, range.contentRangeHeader);
    }

    // Pipe response
    await sourceResponse.stream.pipe(request.response);
    await request.response.close();
  }

  return handler;
}

/// A proxy handler for serving audio from a URI with optional headers.
///
/// TODO: Recursively attach headers to items in playlists like m3u8.
_ProxyHandler _proxyHandlerForUri(Uri uri, Map<String, String>? headers) {
  Future<void> handler(HttpRequest request) async {
    final originRequest = await HttpClient().getUrl(uri);

    // Rewrite request headers
    final host = originRequest.headers.value('host');
    originRequest.headers.clear();
    request.headers.forEach((name, value) {
      originRequest.headers.set(name, value);
    });
    headers?.entries.forEach((entry) {
      originRequest.headers.set(entry.key, entry.value);
    });
    if (host != null) {
      originRequest.headers.set('host', host);
    } else {
      originRequest.headers.removeAll('host');
    }

    // Try to make normal request
    try {
      final originResponse = await originRequest.close();

      request.response.headers.clear();
      originResponse.headers.forEach((name, value) {
        request.response.headers.set(name, value);
      });
      request.response.statusCode = originResponse.statusCode;

      // Pipe response
      await originResponse.pipe(request.response);
      await request.response.close();
    } on HttpException {
      // We likely are dealing with a streaming protocol
      if (uri.scheme == 'http') {
        // Try parsing HTTP 0.9 response
        //request.response.headers.clear();
        final socket = await Socket.connect(uri.host, uri.port);
        final clientSocket =
            await request.response.detachSocket(writeHeaders: false);
        final done = Completer<dynamic>();
        socket.listen(
          clientSocket.add,
          onDone: () async {
            await clientSocket.flush();
            socket.close();
            clientSocket.close();
            done.complete();
          },
        );
        // Rewrite headers
        final headers = <String, String?>{};
        request.headers.forEach((name, value) {
          if (name.toLowerCase() != 'host') {
            headers[name] = value.join(",");
          }
        });
        for (var name in headers.keys) {
          headers[name] = headers[name];
        }
        socket.write("GET ${uri.path} HTTP/1.1\n");
        if (host != null) {
          socket.write("Host: $host\n");
        }
        for (var name in headers.keys) {
          socket.write("$name: ${headers[name]}\n");
        }
        socket.write("\n");
        await socket.flush();
        await done.future;
      }
    }
  }

  return handler;
}

Future<Directory> _getCacheDir() async =>
    Directory(p.join((await getTemporaryDirectory()).path, 'just_audio_cache'));

/// Defines the algorithm for shuffling the order of a
/// [ConcatenatingAudioSource]. See [DefaultShuffleOrder] for a default
/// implementation.
abstract class ShuffleOrder {
  /// The shuffled list of indices of [AudioSource]s to play. For example,
  /// [2,0,1] specifies to play the 3rd, then the 1st, then the 2nd item.
  List<int> get indices;

  /// Shuffles the [indices]. If the current item in the player falls within the
  /// [ConcatenatingAudioSource] being shuffled, [initialIndex] will point to
  /// that item. Subclasses may use this information as a hint, for example, to
  /// make [initialIndex] the first item in the shuffle order.
  void shuffle({int? initialIndex});

  /// Inserts [count] new consecutive indices starting from [index] into
  /// [indices], at random positions.
  void insert(int index, int count);

  /// Removes the indices that are `>= start` and `< end`.
  void removeRange(int start, int end);

  /// Removes all indices.
  void clear();
}

/// The default implementation of [ShuffleOrder] which shuffles items with the
/// currently playing item at the head of the order.
class DefaultShuffleOrder extends ShuffleOrder {
  final Random _random;
  @override
  final indices = <int>[];

  DefaultShuffleOrder({Random? random}) : _random = random ?? Random();

  @override
  void shuffle({int? initialIndex}) {
    assert(initialIndex == null || indices.contains(initialIndex));
    if (indices.length <= 1) return;
    indices.shuffle(_random);
    if (initialIndex == null) return;

    final initialPos = 0;
    final swapPos = indices.indexOf(initialIndex);
    // Swap the indices at initialPos and swapPos.
    final swapIndex = indices[initialPos];
    indices[initialPos] = initialIndex;
    indices[swapPos] = swapIndex;
  }

  @override
  void insert(int index, int count) {
    // Offset indices after insertion point.
    for (var i = 0; i < indices.length; i++) {
      if (indices[i] >= index) {
        indices[i] += count;
      }
    }
    // Insert new indices at random positions after currentIndex.
    final newIndices = List.generate(count, (i) => index + i);
    for (var newIndex in newIndices) {
      final insertionIndex = _random.nextInt(indices.length + 1);
      indices.insert(insertionIndex, newIndex);
    }
  }

  @override
  void removeRange(int start, int end) {
    final count = end - start;
    // Remove old indices.
    final oldIndices = List.generate(count, (i) => start + i).toSet();
    indices.removeWhere(oldIndices.contains);
    // Offset indices after deletion point.
    for (var i = 0; i < indices.length; i++) {
      if (indices[i] >= end) {
        indices[i] -= count;
      }
    }
  }

  @override
  void clear() {
    indices.clear();
  }
}

/// An enumeration of modes that can be passed to [AudioPlayer.setLoopMode].
enum LoopMode { off, one, all }

/// The stand-in platform implementation to use when the player is in the idle
/// state and the native platform is deallocated.
class _IdleAudioPlayer extends AudioPlayerPlatform {
  final _eventSubject = BehaviorSubject<PlaybackEventMessage>();
<<<<<<< HEAD
  final _visualizerWaveformSubject =
      BehaviorSubject<VisualizerWaveformCaptureMessage>();
  final _visualizerFftSubject = BehaviorSubject<VisualizerFftCaptureMessage>();
  Duration _position;
  int _index;
  List<IndexedAudioSource> _sequence;
=======
  late Duration _position;
  int? _index;
  List<IndexedAudioSource>? _sequence;
>>>>>>> 51ee9bbe

  /// Holds a pending request.
  SetAndroidAudioAttributesRequest? setAndroidAudioAttributesRequest;

  _IdleAudioPlayer({
    required String id,
    required Stream<List<IndexedAudioSource>?> sequenceStream,
  }) : super(id) {
    sequenceStream.listen((sequence) => _sequence = sequence);
  }

  void _broadcastPlaybackEvent() {
    var updateTime = DateTime.now();
    _eventSubject.add(PlaybackEventMessage(
      processingState: ProcessingStateMessage.idle,
      updatePosition: _position,
      updateTime: updateTime,
      bufferedPosition: Duration.zero,
      icyMetadata: null,
      duration: _getDurationAtIndex(_index),
      currentIndex: _index,
      androidAudioSessionId: null,
    ));
  }

  Duration? _getDurationAtIndex(int? index) =>
      index != null && _sequence != null && index < _sequence!.length
          ? _sequence![index].duration
          : null;

  @override
  Stream<PlaybackEventMessage> get playbackEventMessageStream =>
      _eventSubject.stream;

  @override
  Stream<VisualizerWaveformCaptureMessage> get visualizerWaveformStream =>
      _visualizerWaveformSubject.stream;

  @override
  Stream<VisualizerFftCaptureMessage> get visualizerFftStream =>
      _visualizerFftSubject.stream;

  @override
  Future<LoadResponse> load(LoadRequest request) async {
    _index = request.initialIndex ?? 0;
    _position = request.initialPosition ?? Duration.zero;
    _broadcastPlaybackEvent();
    return LoadResponse(duration: _getDurationAtIndex(_index));
  }

  @override
  Future<PlayResponse> play(PlayRequest request) async {
    return PlayResponse();
  }

  @override
  Future<PauseResponse> pause(PauseRequest request) async {
    return PauseResponse();
  }

  @override
  Future<SetVolumeResponse> setVolume(SetVolumeRequest request) async {
    return SetVolumeResponse();
  }

  @override
  Future<SetSpeedResponse> setSpeed(SetSpeedRequest request) async {
    return SetSpeedResponse();
  }

  @override
  Future<SetLoopModeResponse> setLoopMode(SetLoopModeRequest request) async {
    return SetLoopModeResponse();
  }

  @override
  Future<SetShuffleModeResponse> setShuffleMode(
      SetShuffleModeRequest request) async {
    return SetShuffleModeResponse();
  }

  @override
  Future<SetShuffleOrderResponse> setShuffleOrder(
      SetShuffleOrderRequest request) async {
    return SetShuffleOrderResponse();
  }

  @override
  Future<SetAutomaticallyWaitsToMinimizeStallingResponse>
      setAutomaticallyWaitsToMinimizeStalling(
          SetAutomaticallyWaitsToMinimizeStallingRequest request) async {
    return SetAutomaticallyWaitsToMinimizeStallingResponse();
  }

  @override
  Future<SeekResponse> seek(SeekRequest request) async {
    _position = request.position ?? Duration.zero;
    _index = request.index ?? _index;
    _broadcastPlaybackEvent();
    return SeekResponse();
  }

  @override
  Future<SetAndroidAudioAttributesResponse> setAndroidAudioAttributes(
      SetAndroidAudioAttributesRequest request) async {
    setAndroidAudioAttributesRequest = request;
    return SetAndroidAudioAttributesResponse();
  }

  @override
  Future<DisposeResponse> dispose(DisposeRequest request) async {
    await _eventSubject.close();
    await _visualizerWaveformSubject.close();
    await _visualizerFftSubject.close();
    return DisposeResponse();
  }

  @override
  Future<ConcatenatingInsertAllResponse> concatenatingInsertAll(
      ConcatenatingInsertAllRequest request) async {
    return ConcatenatingInsertAllResponse();
  }

  @override
  Future<ConcatenatingRemoveRangeResponse> concatenatingRemoveRange(
      ConcatenatingRemoveRangeRequest request) async {
    return ConcatenatingRemoveRangeResponse();
  }

  @override
  Future<ConcatenatingMoveResponse> concatenatingMove(
      ConcatenatingMoveRequest request) async {
    return ConcatenatingMoveResponse();
  }

  @override
  Future<StartVisualizerResponse> startVisualizer(
      StartVisualizerRequest request) async {
    return StartVisualizerResponse();
  }

  @override
  Future<StopVisualizerResponse> stopVisualizer(
      StopVisualizerRequest request) async {
    return StopVisualizerResponse();
  }
}

/// Holds the initial requested position and index for a newly loaded audio
/// source.
class _InitialSeekValues {
  final Duration? position;
  final int? index;

  _InitialSeekValues({required this.position, required this.index});
}<|MERGE_RESOLUTION|>--- conflicted
+++ resolved
@@ -64,35 +64,26 @@
   StreamSubscription? _playbackEventSubscription;
 
   /// The subscription to the event channel for waveform data.
-  StreamSubscription _visualizerWaveformSubscription;
+  StreamSubscription? _visualizerWaveformSubscription;
 
   /// The subscription to the event channel for FFT data.
-  StreamSubscription _visualizerFftSubscription;
+  StreamSubscription? _visualizerFftSubscription;
 
   final String _id;
   _ProxyHttpServer? _proxy;
   AudioSource? _audioSource;
   final Map<String, AudioSource> _audioSources = {};
   bool _disposed = false;
-<<<<<<< HEAD
-  _InitialSeekValues _initialSeekValues;
-  StartVisualizerRequest _startVisualizerRequest;
-=======
   _InitialSeekValues? _initialSeekValues;
->>>>>>> 51ee9bbe
+  StartVisualizerRequest? _startVisualizerRequest;
 
   PlaybackEvent _playbackEvent = PlaybackEvent();
   final _playbackEventSubject = BehaviorSubject<PlaybackEvent>(sync: true);
-<<<<<<< HEAD
   final _visualizerWaveformSubject =
       BehaviorSubject<VisualizerWaveformCapture>();
   final _visualizerFftSubject = BehaviorSubject<VisualizerFftCapture>();
-  Future<Duration> _durationFuture;
-  final _durationSubject = BehaviorSubject<Duration>();
-=======
   Future<Duration?>? _durationFuture;
   final _durationSubject = BehaviorSubject<Duration?>();
->>>>>>> 51ee9bbe
   final _processingStateSubject = BehaviorSubject<ProcessingState>();
   final _playingSubject = BehaviorSubject.seeded(false);
   final _volumeSubject = BehaviorSubject.seeded(1.0);
@@ -280,7 +271,6 @@
   /// A stream of [PlaybackEvent]s.
   Stream<PlaybackEvent> get playbackEventStream => _playbackEventSubject.stream;
 
-<<<<<<< HEAD
   /// A stream of visualizer waveform data in unsigned 8 bit PCM..
   Stream<VisualizerWaveformCapture> get visualizerWaveformStream =>
       _visualizerWaveformSubject.stream;
@@ -289,12 +279,8 @@
   Stream<VisualizerFftCapture> get visualizerFftStream =>
       _visualizerFftSubject.stream;
 
-  /// The duration of the current audio or null if unknown.
-  Duration get duration => _playbackEvent.duration;
-=======
   /// The duration of the current audio or `null` if unknown.
   Duration? get duration => _playbackEvent.duration;
->>>>>>> 51ee9bbe
 
   /// The duration of the current audio or `null` if unknown.
   Future<Duration?>? get durationFuture => _durationFuture;
@@ -990,8 +976,8 @@
   Future<void> startVisualizer({
     bool enableWaveform = true,
     bool enableFft = true,
-    int captureRate,
-    int captureSize,
+    int? captureRate,
+    int? captureSize,
   }) async {
     await (await _platform).startVisualizer(_startVisualizerRequest =
         StartVisualizerRequest(
@@ -1059,15 +1045,10 @@
     final durationCompleter = Completer<Duration?>();
     _platform = Future<AudioPlayerPlatform>(() async {
       _playbackEventSubscription?.cancel();
-<<<<<<< HEAD
       _visualizerWaveformSubscription?.cancel();
       _visualizerFftSubscription?.cancel();
-      if (oldPlatformFuture != null) {
-        final oldPlatform = await oldPlatformFuture;
-=======
       if (!force) {
         final oldPlatform = await oldPlatformFuture!;
->>>>>>> 51ee9bbe
         if (oldPlatform != _idlePlatform) {
           await _disposePlatform(oldPlatform);
         }
@@ -1078,8 +1059,7 @@
       final platform = active
           ? await (_nativePlatform =
               JustAudioPlatform.instance.init(InitRequest(id: _id)))
-<<<<<<< HEAD
-          : _idlePlatform;
+          : _idlePlatform!;
       _visualizerWaveformSubscription =
           platform.visualizerWaveformStream.listen((message) {
         _visualizerWaveformSubject.add(VisualizerWaveformCapture(
@@ -1092,9 +1072,6 @@
                 samplingRate: message.samplingRate,
                 data: message.data,
               )));
-=======
-          : _idlePlatform!;
->>>>>>> 51ee9bbe
       _playbackEventSubscription =
           platform.playbackEventMessageStream.listen((message) {
         var duration = message.duration;
@@ -1148,7 +1125,7 @@
                   enabled: automaticallyWaitsToMinimizeStalling));
         }
         if (_startVisualizerRequest != null) {
-          await platform.startVisualizer(_startVisualizerRequest);
+          await platform.startVisualizer(_startVisualizerRequest!);
         }
         await platform.setVolume(SetVolumeRequest(volume: volume));
         await platform.setSpeed(SetSpeedRequest(speed: speed));
@@ -1247,8 +1224,8 @@
   final Uint8List data;
 
   VisualizerWaveformCapture({
-    @required this.samplingRate,
-    @required this.data,
+    required this.samplingRate,
+    required this.data,
   });
 }
 
@@ -1261,8 +1238,8 @@
   final Uint8List data;
 
   VisualizerFftCapture({
-    @required this.samplingRate,
-    @required this.data,
+    required this.samplingRate,
+    required this.data,
   });
 }
 
@@ -2648,18 +2625,12 @@
 /// state and the native platform is deallocated.
 class _IdleAudioPlayer extends AudioPlayerPlatform {
   final _eventSubject = BehaviorSubject<PlaybackEventMessage>();
-<<<<<<< HEAD
   final _visualizerWaveformSubject =
       BehaviorSubject<VisualizerWaveformCaptureMessage>();
   final _visualizerFftSubject = BehaviorSubject<VisualizerFftCaptureMessage>();
-  Duration _position;
-  int _index;
-  List<IndexedAudioSource> _sequence;
-=======
   late Duration _position;
   int? _index;
   List<IndexedAudioSource>? _sequence;
->>>>>>> 51ee9bbe
 
   /// Holds a pending request.
   SetAndroidAudioAttributesRequest? setAndroidAudioAttributesRequest;
@@ -2771,9 +2742,6 @@
 
   @override
   Future<DisposeResponse> dispose(DisposeRequest request) async {
-    await _eventSubject.close();
-    await _visualizerWaveformSubject.close();
-    await _visualizerFftSubject.close();
     return DisposeResponse();
   }
 
